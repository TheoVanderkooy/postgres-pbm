/*-------------------------------------------------------------------------
 * Internals of the Predictive Buffer Manager
 *-------------------------------------------------------------------------
 */
#ifndef POSTGRESQL_PBM_INTERNAL_H
#define POSTGRESQL_PBM_INTERNAL_H

#include "lib/ilist.h"

#include "storage/pbm.h"
#include "storage/relfilenode.h"
#include "storage/spin.h"
#include "storage/lwlock.h"


/*-------------------------------------------------------------------------
 * Constants
 *-------------------------------------------------------------------------
 */

#define NS_PER_US	1000				// 10^3 ns per microsecond
#define NS_PER_MS 	(1000 * NS_PER_US)	// 10^6 ns per millisecond
#define NS_PER_SEC 	(1000 * NS_PER_MS) 	// 10^9 ns per second

static const unsigned long AccessTimeNotRequested = (unsigned long)(-1l);
#if PBM_USE_PQ
static const unsigned int PQ_BucketOutOfRange = (unsigned int)(-1);
#endif

/*-------------------------------------------------------------------------
 * PBM Configuration
 *-------------------------------------------------------------------------
 */

/* Log of the number of block groups in 1 segment in the hash table. */
#define LOG_BLOCK_GROUP_SEG_SIZE 8

/* Hash map sizes */
static const long ScanMapMaxSize = 1024;
static const long BlockGroupMapMaxSize = (1 << 12);
/*
 * For 128 GiB = 2^37 bytes database:
 * Block size = 8192 = 2^13 bytes
 * Block group size = 2^5 blocks (for now)
 * Group segment size = 2^8 groups (for now)
 * ==> need 2^11 segments, over-estimate 2^12
 */

/*
 * What clock to use
 *
 * CLOCK_MONOTONIC_COARSE seems to have 4ms resolution, which *might* be enough
 * but unless it becomes a bottleneck the normal clock is probably good enough.
 * (though resolution ta least ~100us would be nice as a middle-ground)
 */
#define PBM_CLOCK CLOCK_MONOTONIC

#if PBM_USE_PQ
/* PQ configuration */
#define PQ_NUM_NULL_BUCKETS 128
static const int PQ_NumBucketGroups = 10;
static const int PQ_NumBucketsPerGroup = 5;
static const int PQ_NumBuckets = PQ_NumBucketGroups * PQ_NumBucketsPerGroup;
static const uint64_t PQ_TimeSlice = 100 * NS_PER_MS;
#endif /* PBM_USE_PQ */

/*
 * Whether to use spinlocks or LWLocks for PBM PQ buckets.
 * Probably spinlocks are better, but with both implementations we can test it!
 */
#define PBM_PQ_BUCKETS_USE_SPINLOCK


/*
 * What method of locking should be used for block groups.
 * 0: a single LWLock for each block group
 * 1: a single spinlock for each block group
 * 2: a separate spin lock for the scans list and buffers list
 * consider: a separate fixed set of locks instead of one per group
 * 	- less memory, and there are only so many locks we might by trying to use at once anyways!
 * 	- however gives a chance of "collision" when multiple groups are trying to be accessed with the same lock
 */
#define PBM_BG_LOCK_MODE_LWLOCK 0
#define PBM_BG_LOCK_MODE_SINGLE_SPIN 1
#define PBM_BG_LOCK_MODE_DOUBLE_SPIN 2
//#define PBM_BG_LOCK_MODE PBM_BG_LOCK_MODE_LWLOCK
//#define PBM_BG_LOCK_MODE PBM_BG_LOCK_MODE_SINGLE_SPIN
#define PBM_BG_LOCK_MODE PBM_BG_LOCK_MODE_DOUBLE_SPIN


/* Debugging flags */
//#define TRACE_PBM
//#define TRACE_PBM_REGISTER
//#define TRACE_PBM_REPORT_PROGRESS
//#define TRACE_PBM_REPORT_PROGRESS_VERBOSE
//#define TRACE_PBM_BITMAP_PROGRESS
//#define TRACE_PBM_PRINT_SCANMAP
//#define TRACE_PBM_PRINT_BLOCKGROUPMAP
//#define TRACE_PBM_BUFFERS
//#define TRACE_PBM_BUFFERS_NEW
//#define TRACE_PBM_BUFFERS_EVICT
//#define TRACE_PBM_PQ_REFRESH
//#define TRACE_PBM_ON_BUFFER_ACCESS

//#define SANITY_PBM_BUFFERS /* Note: this one is only valid with no concurrency! */
//#define SANITY_PBM_BLOCK_GROUPS
//#define SANITY_PBM_SCAN_FULLY_UNREGISTERED


/*-------------------------------------------------------------------------
 * Helper macros
 *-------------------------------------------------------------------------
 */

/* Helper to make sure locks get freed
 * NOTE: do NOT `return` or `break` from inside the lock guard (break inside nested loop is OK), the lock won't be released.
 * `continue` from the lock guard is OK, will go to the end.
 * `var` holds the return value of the LWLockAcquire call
 */
#define LOCK_GUARD_WITH_RES(var, lock, mode) \
  for ( \
    bool (_c ## var) = true, pg_attribute_unused() (var) = LWLockAcquire((lock), (mode)); \
  	(_c ## var); \
    LWLockRelease((lock)), (_c ## var) = false)
#define LOCK_GUARD_V2(lock, mode) LOCK_GUARD_WITH_RES(_ignore_, lock, mode)

/* Group blocks by ID to reduce the amount of metadata required */
#define BLOCK_GROUP(block) ((block) >> PBM_BLOCK_GROUP_SHIFT)
#define GROUP_TO_FIRST_BLOCK(group) ((group) << PBM_BLOCK_GROUP_SHIFT)

/* Block group hash table segment: */
#define BLOCK_GROUP_SEG_SIZE (1 << LOG_BLOCK_GROUP_SEG_SIZE)
#define BLOCK_GROUP_SEGMENT(group) ((group) >> LOG_BLOCK_GROUP_SEG_SIZE)


/*-------------------------------------------------------------------------
 * Forward declarations
 *-------------------------------------------------------------------------
 */

struct BlockGroupData;
struct HTAB;


/*-------------------------------------------------------------------------
 * Type definitions
 *-------------------------------------------------------------------------
 */

/* Table identifier. Stored in the scan map */
typedef struct TableData {
	RelFileNode	rnode;		// physical relation
	ForkNumber	forkNum;	// fork in the relation
} TableData;


/*
 * Structs for storing information about scans in the hash map.
 */

/* Store sequential scan stats that are only updated in the single process */
typedef struct PBM_LocalSeqScanStats LocalSeqScanStats;

/* Sequential scan stats that need to be read by other threads when estimating scan speed */
typedef struct PBM_SharedScanStats {
	BlockNumber	blocks_scanned;
	float		est_speed;
} SharedScanStats;

/* Hash map value: scan info & statistics
 * Note: records *blocks* NOT block *groups*
 */
typedef struct PBM_ScanData {
	// Scan info (does not change after being set)
	TableData 	tbl;		// the table being scanned
	BlockNumber startBlock;	// where the scan started
	BlockNumber	nblocks;	// # of blocks (not block *groups*) in the table
	struct ParallelBlockTableScanDescData * pbscan;	// data for parallel sequential scans (null if not a parallel seq scan)

	// Statistics written by one thread, but read by all
	volatile _Atomic(SharedScanStats) stats;

	union {
		// Only used in "leader" of parallel sequential scan
		struct {
			uint32	nworkers;
			uint64	nalloced;
			BlockNumber	chunk_size;
		} pseq;
		// no other special cases for now
	};

} ScanData;

/* Entry (KVP) in the scans hash map */
typedef struct PBM_ScanHashEntry {
	ScanId		id;		// Hash key
	ScanData	data;	// Value
} ScanHashEntry;


/*
 * Structs for information about block groups
 */

/* Info about a scan for the block group. (linked list) */
typedef struct BlockGroupScanListElem {
	// Info about the current scan
	ScanId			scan_id;
	ScanHashEntry *	scan_entry;
	BlockNumber		blocks_behind;

// ### remove scan_id once it is clear we don't need it...

	// Next item in the list
	slist_node		slist;
} BlockGroupScanListElem;

/* Record data for this block group. */
typedef struct BlockGroupData {
	// Locks for the below data structures
#if PBM_BG_LOCK_MODE == PBM_BG_LOCK_MODE_LWLOCK
	LWLock	lock;
#elif PBM_BG_LOCK_MODE == PBM_BG_LOCK_MODE_SINGLE_SPIN
	slock_t	slock;
#elif PBM_BG_LOCK_MODE == PBM_BG_LOCK_MODE_DOUBLE_SPIN
	slock_t	scan_lock;
#if PBM_USE_PQ
	slock_t	buf_lock;
#endif /* PBM_USE_PQ */
#else
#error "unknown block group lock mode"
#endif // PBM_BG_LOCK_MODE

	// Set of scans which care about this block group
	slist_head scans_list;

#if PBM_USE_PQ
	// Set of buffers holding data in this block group
	volatile int buffers_head;

	// Linked-list in PQ buckets
	struct PbmPQBucket *volatile pq_bucket;
	dlist_node blist;
#endif /* PBM_USE_PQ */

	// cache of estimated next access time
	volatile _Atomic(unsigned long) est_next_access;
	volatile _Atomic(unsigned long) est_invalid_at;
} BlockGroupData;

/* BlockGroupHashKey defined in pbm.h */

/* Entry in Block Group Data Map */
typedef struct BlockGroupHashEntry {
	// Hash key
	BlockGroupHashKey	key;

	// Previous and next segment
	struct BlockGroupHashEntry * seg_next;
	struct BlockGroupHashEntry * seg_prev;

	// List of groups in the segment
	BlockGroupData		groups[BLOCK_GROUP_SEG_SIZE];
} BlockGroupHashEntry;


/*
 * The priority queue structure data structures for tracking blocks to evict
 */

#if PBM_USE_PQ
/* PQ bucket */
typedef struct PbmPQBucket {
	// Lock for this bucket
#ifdef PBM_PQ_BUCKETS_USE_SPINLOCK
	slock_t slock;
#else
	LWLock lock;
#endif // PBM_PQ_BUCKETS_USE_SPINLOCK

	// List of BlockGroupData in the list
	dlist_head bucket_dlist;
} PbmPQBucket;

/* The actual PQ structure */
typedef struct PbmPQ {
	/*
	 * LOCKING:
	 *
	 * PbmPqBucketsLock: protects the list of buckets. Exclusive lock for shifting
	 * buckets, shared lock for everything else.
	 *
	 * PbmEvictionLock: lock exclusively when evicting. If we had to wait to
	 * acquire the lock, it means someone else was evicting something. So check
	 * the free list first before evicting again. Note: we still actually wait
	 * to acquire the lock (instead of doing a ConditionalAcquire) to avoid
	 * contention on the free-list spinlock.
	 */

	// List of buckets, protected by PbmPqBucketsLock
	PbmPQBucket ** buckets;

// ### can maybe get rid of "not_requested_other", only used for single-eviction mode (which I'm not sure it even works well)
	PbmPQBucket * not_requested_bucket;
	PbmPQBucket * not_requested_other;
	PbmPQBucket nr1;
	PbmPQBucket nr2;

	// Locks for "null" buckets
#ifdef PBM_PQ_BUCKETS_USE_SPINLOCK
	slock_t null_bucket_locks[PQ_NUM_NULL_BUCKETS];
#else
	LWLock null_bucket_locks[PQ_NUM_NULL_BUCKETS];
#endif // PBM_PQ_BUCKETS_USE_SPINLOCK

	volatile _Atomic(unsigned long) last_shifted_time_slice;
} PbmPQ;
#endif

#if PBM_TRACK_STATS
/*
 * Separate descriptor for PBM-related buffer fields.
 * (mainly here because I don't want to make the actual buffer descript >64B
 */
typedef struct PbmBufferDescStats {
	slock_t slock;		/* lock for thse fields */

#if PBM_BUFFER_STATS_MODE == PBM_BUFFER_STATS_MODE_NRECENT
	uint64 recent_accesses[PBM_BUFFER_NUM_RECENT_ACCESS];
#endif
} PbmBufferDescStats;

typedef union PbmBufferDescStatsPadded {
	PbmBufferDescStats stats;
	char padding[64];
} PbmBufferDescStatsPadded;
#endif /* PBM_TRACK_STATS */

/*
 * Separate descriptor for PBM-related buffer fields.
 * (mainly here because I don't want to make the actual buffer descriptor >64B)
 */
typedef struct PbmBufferDescStats {
#if PBM_TRACK_STATS
	slock_t slock;		/* lock for thse fields */

#if PBM_BUFFER_STATS_MODE == PBM_BUFFER_STATS_MODE_NRECENT
	uint64 recent_accesses[PBM_BUFFER_NUM_RECENT_ACCESS];
#endif
#endif /* PBM_TRACK_STATS */
} PbmBufferDescStats;

typedef union PbmBufferDescStatsPadded {
	PbmBufferDescStats stats;
	char padding[64];
} PbmBufferDescStatsPadded;

/*
 * Main PBM data structure
 */
typedef struct PbmShared {
	/* These fields never change after initialization, so no locking needed */

	/// Record initialization time as offset
	time_t start_time_sec;

<<<<<<< HEAD
#if PBM_TRACK_STATS
	PbmBufferDescStatsPadded * buffer_stats;
#endif /* PBM_TRACK_STATS */
=======
	/// Extra buffer header fields...
	PbmBufferDescStatsPadded * buffer_stats;
>>>>>>> 1dbd0e42

	/* These fields have their own lock here */

	/// Free list of BlockGroupScanListElem elements to be re-used
	slock_t		scan_free_list_lock;
	slist_head	bg_scan_free_list;

	/* These fields protected by PbmScansLock: */

	/// Map[ scan ID -> scan stats ] to record progress & estimate speed
	struct HTAB * ScanMap;
	/// Counter for ID generation
	ScanId next_id;
	/// Global estimate of speed used for *new* scans
	float initial_est_speed;


	/* These fields protected by PbmBlocksLock: */

	/// Map[ (table, BlockGroupSegment) -> set of scans ] + free-list of the list-nodes for tracking statistics on each buffer
	struct HTAB * BlockGroupMap;

	/* Debugging: track time required for eviction */
#if defined(PBM_TRACK_EVICTION_TIME)
	_Atomic(uint64) n_evictions;
	_Atomic(uint64) total_eviction_time;
#endif /* PBM_TRACK_EVICTION_TIME */
#if PBM_USE_PQ
	/* Protected by PbmPqBucketsLock and PbmEvictionLock */

	/// Priority queue of block groups that could be evicted
	PbmPQ * BlockQueue;
#endif /* PBM_USE_PQ */
} PbmShared;


/*-------------------------------------------------------------------------
 * Global variables
 *-------------------------------------------------------------------------
 */

/* Global pointer to the single PBM */
extern PbmShared * pbm;


#if PBM_USE_PQ
/*-------------------------------------------------------------------------
 * PBM PQ Initialization
 *-------------------------------------------------------------------------
 */

extern PbmPQ * InitPbmPQ(void);
extern Size PbmPqShmemSize(void);


/*-------------------------------------------------------------------------
 * PBM PQ manipulation
 *-------------------------------------------------------------------------
 */

extern void PQ_RefreshBlockGroup(BlockGroupData * block_group, unsigned long t, bool requested);
extern void PQ_RemoveBlockGroup(BlockGroupData * block_group);
extern bool PQ_ShiftBucketsWithLock(unsigned long ts);
extern bool PQ_CheckEmpty(void);
#if PBM_EVICT_MODE == PBM_EVICT_MODE_PQ_SINGLE
extern struct BufferDesc * PQ_Evict(PbmPQ * pq, uint32 * but_state);
#endif
#endif /* PBM_USE_PQ */


/*-------------------------------------------------------------------------
 * Helpers
 *-------------------------------------------------------------------------
 */

#if PBM_USE_PQ
/* Convert a timestamp in ns to the corresponding timeslice in the PQ */
static inline unsigned long ns_to_timeslice(unsigned long t) {
	return t / PQ_TimeSlice;
}
#endif /* PBM_USE_PQ */


/*
 * Block group locking
 */

static inline void bg_lock_scans(BlockGroupData * bg, pg_attribute_unused() LWLockMode mode) {
#if PBM_BG_LOCK_MODE == PBM_BG_LOCK_MODE_LWLOCK
	LWLockAcquire(&bg->lock, mode);
#elif PBM_BG_LOCK_MODE == PBM_BG_LOCK_MODE_SINGLE_SPIN
	SpinLockAcquire(&bg->slock);
#elif PBM_BG_LOCK_MODE == PBM_BG_LOCK_MODE_DOUBLE_SPIN
	SpinLockAcquire(&bg->scan_lock);
#endif // PBM_BG_LOCK_MODE
}

static inline void bg_unlock_scans(BlockGroupData * bg) {
#if PBM_BG_LOCK_MODE == PBM_BG_LOCK_MODE_LWLOCK
	LWLockRelease(&bg->lock);
#elif PBM_BG_LOCK_MODE == PBM_BG_LOCK_MODE_SINGLE_SPIN
	SpinLockRelease(&bg->slock);
#elif PBM_BG_LOCK_MODE == PBM_BG_LOCK_MODE_DOUBLE_SPIN
	SpinLockRelease(&bg->scan_lock);
#endif // PBM_BG_LOCK_MODE
}

#if PBM_USE_PQ
static inline void bg_lock_buffers(BlockGroupData * bg, pg_attribute_unused() LWLockMode mode) {
#if PBM_BG_LOCK_MODE == PBM_BG_LOCK_MODE_LWLOCK
	LWLockAcquire(&bg->lock, mode);
#elif PBM_BG_LOCK_MODE == PBM_BG_LOCK_MODE_SINGLE_SPIN
	SpinLockAcquire(&bg->slock);
#elif PBM_BG_LOCK_MODE == PBM_BG_LOCK_MODE_DOUBLE_SPIN
	SpinLockAcquire(&bg->buf_lock);
#endif // PBM_BG_LOCK_MODE
}

static inline void bg_unlock_buffers(BlockGroupData * bg) {
#if PBM_BG_LOCK_MODE == PBM_BG_LOCK_MODE_LWLOCK
	LWLockRelease(&bg->lock);
#elif PBM_BG_LOCK_MODE == PBM_BG_LOCK_MODE_SINGLE_SPIN
	SpinLockRelease(&bg->slock);
#elif PBM_BG_LOCK_MODE == PBM_BG_LOCK_MODE_DOUBLE_SPIN
	SpinLockRelease(&bg->buf_lock);
#endif // PBM_BG_LOCK_MODE
}
#endif /* PBM_USE_PQ */




// debugging
// ### clean this up eventually
void debug_log_scan_map(void);
void debug_log_blockgroup_map(void);
#if PBM_USE_PQ
void debug_log_find_blockgroup_buffers(void);
#endif /*PBM_USE_PQ*/

#endif //POSTGRESQL_PBM_INTERNAL_H<|MERGE_RESOLUTION|>--- conflicted
+++ resolved
@@ -318,25 +318,6 @@
 } PbmPQ;
 #endif
 
-#if PBM_TRACK_STATS
-/*
- * Separate descriptor for PBM-related buffer fields.
- * (mainly here because I don't want to make the actual buffer descript >64B
- */
-typedef struct PbmBufferDescStats {
-	slock_t slock;		/* lock for thse fields */
-
-#if PBM_BUFFER_STATS_MODE == PBM_BUFFER_STATS_MODE_NRECENT
-	uint64 recent_accesses[PBM_BUFFER_NUM_RECENT_ACCESS];
-#endif
-} PbmBufferDescStats;
-
-typedef union PbmBufferDescStatsPadded {
-	PbmBufferDescStats stats;
-	char padding[64];
-} PbmBufferDescStatsPadded;
-#endif /* PBM_TRACK_STATS */
-
 /*
  * Separate descriptor for PBM-related buffer fields.
  * (mainly here because I don't want to make the actual buffer descriptor >64B)
@@ -365,14 +346,8 @@
 	/// Record initialization time as offset
 	time_t start_time_sec;
 
-<<<<<<< HEAD
-#if PBM_TRACK_STATS
-	PbmBufferDescStatsPadded * buffer_stats;
-#endif /* PBM_TRACK_STATS */
-=======
 	/// Extra buffer header fields...
 	PbmBufferDescStatsPadded * buffer_stats;
->>>>>>> 1dbd0e42
 
 	/* These fields have their own lock here */
 

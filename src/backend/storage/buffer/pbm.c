/*
 * Predictive Buffer Manager
 */
#include "postgres.h"

/* PBM includes */
#include "storage/pbm.h"
#include "storage/pbm/pbm_background.h"
#include "storage/pbm/pbm_internal.h"

/* Other files */
#include "lib/stringinfo.h"
#include "miscadmin.h"
#include "nodes/execnodes.h"
#include "optimizer/optimizer.h"
#include "storage/bufmgr.h"
#include "storage/shmem.h"

// included last to avoid IDE complaining about unused imports...
#include "storage/buf_internals.h"
#include "access/parallel.h"
#include "access/heapam.h"
#include "catalog/index.h"
#include "lib/simplehash.h"

#include <time.h>

// TODO! look for ### comments --- low-priority/later TODOs
// TODO! look for DEBUGGING comments and disable/remove them once they definitely aren't needed


/* Global pointer to the single PBM */
PbmShared* pbm;

/* Configuration variables */
int pbm_evict_num_samples;
double pbm_bg_naest_max_age_s;
unsigned long pbm_bg_naest_max_age_ns;


/*-------------------------------------------------------------------------
 * Prototypes for private methods
 *-------------------------------------------------------------------------
 */


// Shared logic of the public API methods (register/unregister/report position)
static inline BlockGroupHashEntry * RegisterInitBlockGroupEntries(BlockGroupHashKey * bgkey, BlockNumber nblocks);
static inline ScanHashEntry * RegisterCreateScanEntry(TableData * tbl, BlockNumber startblock, BlockNumber nblocks, ParallelBlockTableScanDesc parallelSeqScanData);
static inline void UnregisterDeleteScan(ScanId id, SharedScanStats stats);
struct scan_elem_allocation_state {
	BlockGroupScanListElem * new_stats;
	BlockNumber left_to_allocate;
};
static inline BlockGroupScanListElem * alloc_scan_list_elem(struct scan_elem_allocation_state * alloc_state);
static inline BlockNumber num_block_groups(BlockNumber nblocks);
static inline BlockNumber num_block_group_segments(BlockNumber nblocks);
static inline void update_scan_speed_estimate(unsigned long elapsed, uint32 blocks, ScanHashEntry * entry);


// get current time
static inline unsigned long get_time_ns(void);
#if PBM_USE_PQ
static inline unsigned long get_timeslice(void);
#endif /* PBM_USE_PQ */


// block group + count vector methods used by bitmap scans
static inline bgcnt_vec bcvec_init(void);
static inline void bcvec_free(bgcnt_vec * vec);
static 		  void bcvec_push_back(bgcnt_vec * vec, BlockNumber bg);
static inline void bcvec_inc_last(bgcnt_vec * vec);


// initialization for internal structs
static inline void InitSeqScanStatsEntry(BlockGroupScanListElem * temp, ScanId id, ScanHashEntry * sdata, BlockNumber bgnum);
static inline void InitBlockGroupData(BlockGroupData * data);
static inline void InitBitmapScanBlockGroupCountVec(struct BitmapHeapScanState * scan, bgcnt_vec * v);


// memory management for BlockGroupScanListElem
static inline BlockGroupScanListElem * try_get_bg_scan_elem(void);
static inline void free_bg_scan_elem(BlockGroupScanListElem *it);


// lookups in applicable hash maps
static inline ScanHashEntry * search_scan(ScanId id, HASHACTION action, bool* foundPtr);
static inline BlockGroupData * search_block_group(const BufferTag * buftag, bool* foundPtr);

static BlockGroupData * search_or_create_block_group(const BufferDesc * buf);


// block group iterator methods: for remembering position on block group map
static inline void bgit_init(pbm_bg_iterator * it, const BlockGroupHashKey * bgkey);
static inline BlockGroupHashEntry * bgit_advance_one(pbm_bg_iterator * it);
static inline BlockGroupData * bgit_advance_to(pbm_bg_iterator * it, BlockNumber bg);

#if PBM_USE_PQ
// managing buffer <--> block group links
// this is most of the real work for the callbacks from freelist.c
static inline BlockGroupData * AddBufToBlockGroup(BufferDesc * buf);
static inline void RemoveBufFromBlockGroup(BufferDesc * buf);
#endif /* PBM_USE_PQ */

// managing buffer priority
static inline unsigned long ScanTimeToNextConsumption(const BlockGroupScanListElem * bg_scan);

<<<<<<< HEAD
static unsigned long BlockGroupTimeToNextConsumption(BlockGroupData * bgdata, bool * requestedPtr);
=======
static unsigned long BlockGroupTimeToNextConsumption(BlockGroupData * bgdata, bool * requestedPtr, unsigned long now);
>>>>>>> b0961898


// removing scans from block groups
static inline bool block_group_delete_scan(ScanId id, BlockGroupData * groupData);
static inline void
remove_seq_scan_from_range_circular(pbm_bg_iterator *bg_it, const ScanHashEntry * scan_entry, uint32 lo, uint32 hi);
static inline void remove_seq_scan_from_block_range(pbm_bg_iterator *bg_it, ScanId id, uint32 lo, uint32 hi);
static inline int
remove_bitmap_scan_from_block_range(ScanId id, struct PBM_LocalBitmapScanState * scan_state, BlockNumber bg_hi);


#if PBM_USE_PQ
// PQ methods
static inline void RefreshBlockGroup(BlockGroupData * data);
static inline void PQ_RefreshRequestedBuckets(void);
#endif /* PBM_USE_PQ */


#if PBM_TRACK_STATS
// tracking recent access stats for buffers
static inline void clear_buffer_stats(PbmBufferDescStats * stats);
static inline void init_buffer_stats(PbmBufferDescStatsPadded * stats);
static inline PbmBufferDescStats * get_buffer_stats(const BufferDesc * buf);
static inline void update_buffer_recent_access(PbmBufferDescStats * stats, uint64 now);
static inline uint64 est_inter_access_time(PbmBufferDescStats *stats, uint64 now, int *n_accesses);
#endif /* PBM_TRACK_STATS */


// debugging
#if defined(TRACE_PBM)
static void debug_buffer_access(BufferDesc* buf, char* msg);
#endif
static void assert_scan_completely_unregistered(ScanHashEntry * scan);

#ifdef SANITY_PBM_BUFFERS
static void list_all_buffers(void);

// sanity checks
static void sanity_check_verify_block_group_buffers(const BufferDesc * buf);
#endif


/*-------------------------------------------------------------------------
 *  PBM initialization methods
 *-------------------------------------------------------------------------
 */

/*
 * Initialization of shared PBM data structures
 */
void InitPBM(void) {
	bool found;
	int hash_flags;
	HASHCTL hash_info;
	struct timespec ts;

	/* Create shared PBM struct */
	pbm = (PbmShared*) ShmemInitStruct("Predictive buffer manager", sizeof(PbmShared), &found);

	/* If the PBM was already initialized, nothing to do. */
	if (true == found) {
		Assert(IsUnderPostmaster);
		return;
	}

	/* Otherwise, ensure the PBM is only initialized in the postmaster */
	Assert(!IsUnderPostmaster);

	/* Initialize fields */
	pbm->next_id = 0;
	SpinLockInit(&pbm->scan_free_list_lock);
	slist_init(&pbm->bg_scan_free_list);
	pbm->initial_est_speed = 0.0001f;
// ### what should be initial-initial speed estimate lol
// ### need to adjust it for units...

	/* Record starting time */
	clock_gettime(PBM_CLOCK, &ts);
	pbm->start_time_sec = ts.tv_sec;

	/* Initialize map of scans */
	hash_info = (HASHCTL){
		.keysize = sizeof(ScanId),
		.entrysize = sizeof(ScanHashEntry),
	};
	hash_flags = HASH_ELEM | HASH_BLOBS;
	pbm->ScanMap = ShmemInitHash("PBM active scan stats", 128, ScanMapMaxSize, &hash_info, hash_flags);

// ### make this partitioned! (HASH_PARTITION)
	/* Initialize map of block groups */
	hash_info = (HASHCTL) {
		.keysize = sizeof(BlockGroupHashKey),
		.entrysize = sizeof(BlockGroupHashEntry),
	};
	hash_flags = HASH_ELEM | HASH_BLOBS;
	pbm->BlockGroupMap = ShmemInitHash("PBM block group stats", 1024, BlockGroupMapMaxSize, &hash_info, hash_flags);

#if PBM_USE_PQ
	/* Initialize the priority queue */
	pbm->BlockQueue = InitPbmPQ();
#endif /* PBM_USE_PQ */

#if PBM_TRACK_STATS
	/* Initialize buffer stats */
	pbm->buffer_stats = ShmemInitStruct("PBM buffer stats", NBuffers * sizeof(PbmBufferDescStatsPadded), &found);
	Assert(!found);
	for (int i = 0; i < NBuffers; ++i) {
		init_buffer_stats(&pbm->buffer_stats[i]);
	}
#endif /* PBM_TRACK_STATS */
}

/*
 * Estimate size of PBM (including all shared structures)
 */
Size PbmShmemSize(void) {
	Size size = 0;
	size = add_size(size, sizeof(PbmShared));
	size = add_size(size, hash_estimate_size(ScanMapMaxSize, sizeof(ScanHashEntry)));
	size = add_size(size, hash_estimate_size(BlockGroupMapMaxSize, sizeof(BlockGroupHashEntry)));

	/*
	 * Assuming one scan per block in the database on average: (probably an underestimate?)
	 * 128 GiB = 2^37 B
	 * => 2^24 blocks (blk size = 2^13 B)
	 * => 2^19 groups (group size = 2^5 blocks for now)
	 * round to 2^20...
	 */
	size = add_size(size, sizeof(BlockGroupScanListElem) * (1 << 20));
#if PBM_USE_PQ
	size = add_size(size, PbmPqShmemSize());
#endif /* PBM_USE_PQ */
<<<<<<< HEAD

#if PBM_TRACK_STATS
	size = add_size(size, NBuffers * sizeof(PbmBufferDescStatsPadded));
#endif /* PBM_TRACK_STATS */

#ifdef TRACE_PBM
=======
#if defined(TRACE_PBM) || true
>>>>>>> b0961898
	{
		Size bytes = size % 1024;
		Size kb = (size / 1024) % 1024;
		Size mb = (size / 1024) / 1024;
		elog(INFO, "PBM shared mem estimated size (without extras): %lu bytes = %lu MiB, %lu KiB, %lu B"
			, size, mb, kb, bytes
		);
	}
#endif


	// actually estimate the size later... for now assume 100 MiB will be enough
	size = add_size(size, 100 << 6);
	return size;
}


/*-------------------------------------------------------------------------
 * Public API: Sequential scan methods
 *-------------------------------------------------------------------------
 */

/*
 * Setup data structures for a new sequential scan.
 */
void PBM_RegisterSeqScan(HeapScanDesc scan, struct ParallelContext *pctx) {
	ScanId id;
	ScanHashEntry * s_entry;
	TableData tbl;
	BlockGroupHashKey bgkey;
	BlockGroupHashEntry * bseg_first;
	BlockNumber startblock;
	BlockNumber nblocks, nblock_groups;
	struct scan_elem_allocation_state alloc_state;
	int bgnum;
	ParallelBlockTableScanDesc pscan = (ParallelBlockTableScanDesc) scan->rs_base.rs_parallel;
	const bool isParallel = (pscan != NULL);

	/* Should not already be registered. */
	Assert(scan->pbmSharedScanData == NULL);

	/*
	 * Get stats from the scan.
	 *
	 * Parallel scans need special handling. We make sure to not *crash* or
	 * cause UB here, but note that parallel scans are not really supported
	 * right now...
	 */
	if (isParallel) {
		/* Get fields from the parallel scan data if applicable */
		startblock	= pscan->phs_startblock;
		nblocks		= pscan->phs_nblocks;
	} else {
		/* Non-parallel scan */
		startblock	= scan->rs_startblock;
		nblocks		= scan->rs_nblocks;
	}

	/* Sanity checks */
	Assert(startblock != InvalidBlockNumber);

	/* Compute ranges */
	nblock_groups = num_block_groups(nblocks);

	/* Don't bother registering if the table is small enough */
	if (nblock_groups <= 1) {
		return;
	}

	/* Keys for hash tables */
	tbl = (TableData){
		.rnode = scan->rs_base.rs_rd->rd_node,
		.forkNum = MAIN_FORKNUM, // Sequential scans only use main fork
	};

	bgkey = (BlockGroupHashKey) {
		.rnode = scan->rs_base.rs_rd->rd_node,
		.forkNum = MAIN_FORKNUM, // Sequential scans only use main fork
		.seg = 0,
	};

	/* Create a new entry for the scan */
	s_entry = RegisterCreateScanEntry(&tbl, startblock, nblocks, pscan);
	id = s_entry->id;

	/* Make sure every block group is present in the map! */
	bseg_first = RegisterInitBlockGroupEntries(&bgkey, nblocks);

	/*
	 * LOCKING: once we have created the entries, we no longer need to read or
	 * write the hash map so release the lock. We will iterate through the
	 * linked entries, but the relevant pointers will never change and individual
	 * block groups have separate concurrency control.
	 */

	/*
	 * Add the scan for each block group, then insert each block group into the
	 * PQ if applicable
	 */

#if PBM_USE_PQ
	/* Refresh the PQ first if needed */
	PQ_RefreshRequestedBuckets();
#endif /* PBM_USE_PQ */

	Assert(nblock_groups == 0 || NULL != bseg_first);
	Assert(nblock_groups == 0 || NULL == bseg_first->seg_prev);
	bgnum = 0;
	alloc_state = (struct scan_elem_allocation_state){
			.new_stats = NULL,
			.left_to_allocate = nblock_groups,
	};
	// Loop over block group segments
	for (BlockGroupHashEntry * bseg_cur = bseg_first; bgnum < nblock_groups; bseg_cur = bseg_cur->seg_next) {
		Assert(bseg_cur != NULL);

		// Loop over block groups within a segment
		for (int i = 0; i < BLOCK_GROUP_SEG_SIZE && bgnum < nblock_groups; ++bgnum, ++i) {
			BlockGroupData *const data = &bseg_cur->groups[i];
			BlockGroupScanListElem * scan_entry = NULL;

			/* Get an element for the block group scan list */
			scan_entry = alloc_scan_list_elem(&alloc_state);

			/* Initialize the list element & push to the list */
			InitSeqScanStatsEntry(scan_entry, id, s_entry, bgnum);

			/* Push the scan entry to the block group list */
			bg_lock_scans(data, LW_EXCLUSIVE);
			slist_push_head(&data->scans_list, &scan_entry->slist);
			bg_unlock_scans(data);

			/* Invalidated cached next-access-time */
			data->est_invalid_at = 0;

#if PBM_USE_PQ
			/* Refresh the block group in the PQ if applicable */
			RefreshBlockGroup(data);
#endif /* PBM_USE_PQ */
		}
	}

	/* Scan remembers the ID, shared stats, and local stats */
	scan->scanId = id;
	scan->pbmSharedScanData = s_entry;
	scan->pbmLocalScanStats = (LocalSeqScanStats) {
		.last_report_time = get_time_ns(),
		.last_pos = startblock,
	};
	/* Initialize block group iterator so we don't need hash lookups all the time. */
	bgit_init(&scan->pbmLocalScanStats.bg_it, &bgkey);
	scan->pbmLocalScanStats.bg_it.entry = bseg_first;

	if (isParallel) {
		pscan->pbmSharedScanData = s_entry;
		Assert(pctx != NULL);
		s_entry->data.pseq.nworkers = pctx->nworkers_to_launch + 1;
	}


	// debugging
#if defined(TRACE_PBM) && defined(TRACE_PBM_REGISTER)
	elog(INFO, "PBM_RegisterSeqScan(%lu): name=%s, nblocks=%d, num_blocks=%d, "
			   "startblock=%u, parallel=%s, scan=%p, shared_stats=%p",
		 id,
		 scan->rs_base.rs_rd->rd_rel->relname.data,
		 nblocks, 				// # of blocks in relation
		 scan->rs_numblocks, 	// max # of blocks, probably not set yet... (i.e. -1)
		 startblock,
		 (isParallel ? "true" : "false"),
		 scan, s_entry
	 );

#ifdef TRACE_PBM_PRINT_SCANMAP
	debug_log_scan_map();
#endif // TRACE_PBM_PRINT_SCANMAP
#endif // TRACE_PBM && TRACE_PBM_REGISTER
}

/*
 * Clean up after a sequential scan finishes.
 */
void PBM_UnregisterSeqScan(HeapScanDescData *scan) {
	const ScanId id = scan->scanId;
	ScanData scanData;
	uint32 upper, start, end;
	bool is_parallel;


	/* Nothing to do if not registered in the first place */
	if (NULL == scan->pbmSharedScanData) {
		return;
	}

	scanData = scan->pbmSharedScanData->data;
	is_parallel = (scan->rs_base.rs_parallel != NULL);

#if defined(TRACE_PBM) && defined(TRACE_PBM_REGISTER)
	elog(INFO, "PBM_UnregisterSeqScan(%lu) is_parallel=%s", id, (is_parallel ? "true" : "false"));
#ifdef TRACE_PBM_PRINT_SCANMAP
	debug_log_scan_map();
#endif // TRACE_PBM_PRINT_SCANMAP
#endif // TRACE_PBM && TRACE_PBM_REGISTER

#if PBM_USE_PQ
	// Shift PQ buckets if needed
	PQ_RefreshRequestedBuckets();
#endif /* PBM_USE_PQ */

	// For each block in the scan: remove it from the list of scans

	/* upper is the last possible block group for the scan, +1 since upper
	 * bound is exclusive */
	upper = (scanData.nblocks > 0 ? BLOCK_GROUP(scanData.nblocks - 1) + 1 : 0);
	end = (0 == scanData.startBlock ? upper : BLOCK_GROUP(scanData.startBlock));

	if (!is_parallel) {
		start = BLOCK_GROUP(scan->pbmLocalScanStats.last_pos);
		// Everything before `start` should already be removed when the scan passed that location
		// Everything from `start` (inclusive) to `end` (exclusive) needs to have the scan removed
		if (scanData.nblocks > 0) {
			remove_seq_scan_from_range_circular(&scan->pbmLocalScanStats.bg_it, scan->pbmSharedScanData, start, end);
		}
	} else {
		BlockNumber startBlock = scanData.startBlock;
		BlockNumber nblocks = scanData.nblocks;
		uint64 nalloced = scanData.pseq.nalloced;

#if defined(TRACE_PBM) && defined(TRACE_PBM_REGISTER)
		elog(INFO, "PBM_UnregisterSeqScan(%lu) nallocated=%lu, start=%u, nblocks=%u", id, nalloced, startBlock, nblocks);
#endif

		/*
		 * For parallel scans: remove anything that wasn't allocated to a worker
		 * Find the first un-allocated page (if applicable)
		 */
		if (nblocks > 0 && nalloced < nblocks) {
			pbm_bg_iterator it = {
				.entry = NULL,
				.bgkey = {
					.rnode = scanData.tbl.rnode,
					.forkNum = scanData.tbl.forkNum,
				},
			};

			start = (startBlock + nalloced) % nblocks;

			remove_seq_scan_from_range_circular(&it, scan->pbmSharedScanData, start, end);
		}
	}

	/* Sanity checks (controlled by SANITY_PBM_SCAN_FULLY_UNREGISTERED since this is expensive) */
	assert_scan_completely_unregistered(scan->pbmSharedScanData);

	// Remove from the scan map
	UnregisterDeleteScan(id, scanData.stats);

	// Make sure we don't try to unregister again
	scan->pbmSharedScanData = NULL;

#if defined(TRACE_PBM) && defined(TRACE_PBM_REGISTER)
	elog(INFO, "PBM_UnregisterSeqScan(%lu) finished", id);
#endif
}

/*
 * Update progress of a sequential scan.
 *
 * Note: this assumes we've already checked whether this should be done or not.
 */
void internal_PBM_ReportSeqScanPosition(struct HeapScanDescData * scan, BlockNumber pos) {
	unsigned long curTime, elapsed;
	ScanHashEntry *const entry = scan->pbmSharedScanData;
	BlockNumber blocks;
	const BlockNumber prevGroupPos	= BLOCK_GROUP(scan->pbmLocalScanStats.last_pos);
	const BlockNumber curGroupPos	= BLOCK_GROUP(pos);

#if defined(TRACE_PBM) && defined(TRACE_PBM_REPORT_PROGRESS)
	/* Only trace calls which don't return immediately */
	elog(LOG, "PBM_ReportSeqScanPosition(%lu), pos=%u, group=%u", scan->scanId, pos, curGroupPos);
#endif

	/* Sanity checks */
	Assert(pos != InvalidBlockNumber);
	Assert(scan->rs_base.rs_parallel == NULL); /* Should not be called for parallel scans */
	Assert(entry != NULL);

	// Note: the entry is only *written* in one process.
	// If readers aren't atomic: how bad is this? Could mis-predict next access time...
	curTime = get_time_ns();
	elapsed = curTime - scan->pbmLocalScanStats.last_report_time;
	if (pos > scan->pbmLocalScanStats.last_pos) {
		blocks = pos - scan->pbmLocalScanStats.last_pos;
	} else {
		// looped around back to the start block
		blocks = pos + entry->data.nblocks - scan->pbmLocalScanStats.last_pos;
	}
	scan->pbmLocalScanStats.last_report_time = curTime;
	scan->pbmLocalScanStats.last_pos = pos;

	update_scan_speed_estimate(elapsed, blocks, entry);

#if PBM_USE_PQ
	PQ_RefreshRequestedBuckets();
#endif /* PBM_USE_PQ */

	// Remove the scan from blocks in range [prevGroupPos, curGroupPos)
	if (curGroupPos != prevGroupPos) {
		remove_seq_scan_from_range_circular(&scan->pbmLocalScanStats.bg_it, entry, prevGroupPos, curGroupPos);
	}

#if defined(TRACE_PBM) && defined(TRACE_PBM_REPORT_PROGRESS)
	if (curGroupPos < 30 || curGroupPos % 64 == 0) {
		SharedScanStats stats = entry->data.stats;
		elog(INFO, "ReportSeqScanPosition(%lu) at block %d (group=%d), elapsed=%ld, blocks=%d, est_speed=%f",
			 scan->scanId, pos, BLOCK_GROUP(pos), elapsed, blocks, stats.est_speed);
	}
#endif


// ### maybe want to track whether scan is forwards or backwards... (not sure if relevant)
// ### ASSUMPTION: no backwards scans! (only for cursors anyways)
}

/*-------------------------------------------------------------------------
 * Public API: Parallel sequential scan methods (uses some of the same methods too)
 *-------------------------------------------------------------------------
 */

/*
 * Initialize parallel worker fields for sequential scans
 */
void PBM_InitParallelSeqScan(struct HeapScanDescData * scan, BlockNumber pos) {
	ParallelBlockTableScanWorker pwork = scan->rs_parallelworkerdata;
	bool is_leader = (scan->pbmSharedScanData != NULL);
	BlockGroupHashKey bgkey = (BlockGroupHashKey) {
			.rnode = scan->rs_base.rs_rd->rd_node,
			.forkNum = MAIN_FORKNUM,
			.seg = 0,
	};

	pwork->pbm_last_reported_pos = pos;
	pwork->pbm_last_report_time = get_time_ns();
	pwork->pbm_scanned_since_last_report = 0;

#if defined(TRACE_PBM) && defined(TRACE_PBM_REGISTER)
	elog(INFO, "PBM_InitParallelSeqScan! start_pos=%u, is_leader=%s, scan_shared=%p scanId=%ld"
		 , pos, (!is_leader ? "false" : "true")
		 , scan->pbmSharedScanData, scan->scanId
	);
#endif

	/* Everyone needs to initialize their local block group iterator. */
	bgit_init(&scan->pbmLocalScanStats.bg_it, &bgkey);

	/* Initialize chunk size if we are the leader */
	if (is_leader) {
// ### For now, we require the leader to participate since it updates the PBM stats.
		Assert(parallel_leader_participation);
		scan->pbmSharedScanData->data.pseq.chunk_size = scan->rs_parallelworkerdata->phsw_chunk_size;
	}
}

/*
 * Special handling for parallel sequential scans.
 *
 * Note: this assumes we've already checked whether this should be done or not.
 */
void internal_PBM_ParallelWorker_ReportSeqScanPosition(struct HeapScanDescData *scan, ParallelBlockTableScanDesc pbscan,
													   BlockNumber cur_page, BlockNumber new_page) {
	ParallelBlockTableScanWorkerData * pbscanwork = scan->rs_parallelworkerdata;
	BlockNumber last_reported, blocks_elapsed;
	bool is_leader = (scan->pbmSharedScanData != NULL);

	BlockNumber nblocks = pbscan->pbmSharedScanData->data.nblocks;
	BlockNumber last_in_rel = BLOCK_GROUP(nblocks - 1) + 1;
	BlockNumber lo, hi;

	unsigned long cur_time = get_time_ns();
	unsigned long t_elapsed = cur_time - pbscanwork->pbm_last_report_time;

	last_reported = pbscanwork->pbm_last_reported_pos;
	blocks_elapsed = ++pbscanwork->pbm_scanned_since_last_report;

	/* Update worker data */
	pbscanwork->pbm_last_report_time = cur_time;
	pbscanwork->pbm_last_reported_pos = new_page;
	pbscanwork->pbm_scanned_since_last_report = 0;

	/* Atomically update global # of blocks scanned */
	pbscan->pbm_nscanned += blocks_elapsed;

	/* Only update local speed if enough blocks have passed */
	if (blocks_elapsed >= 1 << PBM_BLOCK_GROUP_SHIFT) {
		float speed = (float)(blocks_elapsed) / (float)(t_elapsed);
		float old_speed = pbscanwork->pbm_worker_speed;

		/* Only update over-all speed if it changed at least 10% */
		float rel_diff = (old_speed == 0.0f ? 0.f : (speed - old_speed) / old_speed );
		if (old_speed == 0.0f || rel_diff > 0.1 || rel_diff < -0.1) {
			float delta_speed = speed - old_speed;
			pbscanwork->pbm_worker_speed = speed;

			/* Atomically update global speed. Global speed is sum of
			 * the workers, since they are processing in parallel */
			SpinLockAcquire(&pbscan->pbm_speed_lk);
			pbscan->pbm_est_scan_speed += delta_speed;
			SpinLockRelease(&pbscan->pbm_speed_lk);
		}
	}

	/*
	 * Leader should also: update global stats
	 */
	if (is_leader) {
		uint64 nalloced = pg_atomic_read_u64(&pbscan->phs_nallocated);

		SharedScanStats stats = {
			.est_speed = pbscan->pbm_est_scan_speed,
			.blocks_scanned = pbscan->pbm_nscanned,
		};
		if (stats.est_speed == 0.f) {
			stats.est_speed = pbm->initial_est_speed;
		}

		scan->pbmSharedScanData->data.stats = stats;

		/* Sequential-scan-only fields */
		scan->pbmSharedScanData->data.pseq.nalloced = nalloced;
		scan->pbmSharedScanData->data.pseq.chunk_size = pbscanwork->phsw_chunk_size;

#if defined(TRACE_PBM) && defined(TRACE_PBM_REPORT_PROGRESS)
		elog(INFO, "ReportParallelSeqScanPosition(%lu) (last=%u, cur=%u, next=%u) leader updating stats: "
				   "nalloced=%lu, speed=%f, scanned=%u"
			, scan->scanId, last_reported, cur_page, new_page
			, nalloced, stats.est_speed, stats.blocks_scanned
		);
#endif
	}

#if PBM_USE_PQ
	PQ_RefreshRequestedBuckets();
#endif /* PBM_USE_PQ */

	/*
	 * Unregister the scan from the block groups we have passed
	 *
	 * Want to remove: blocks [last_reported, cur_pos]
	 *
	 * We remove at the level of block *groups*, not blocks. It is possible
	 * for a group to be split between multiple "chunks" of the parallel
	 * scan, so it will be the first of one chunk and last of another.
	 *
	 * In this case, we want to remove when it is the last chunk, not first,
	 * since when we reach the last block it is likely whoever is responsible
	 * for the other part already did it since it was the start of their
	 * chunk.
	 *
	 * Use BLOCK_GROUP(cur_pos) + 1 for the end (since range is open on the
	 * right)
	 *
	 * For start: use BLOCK_GROUP(last_reported) IF last_reported is the
	 * 		first in the group, otherwise + 1 to leave that group for the
	 * 		other worker.
	 */

	lo = BLOCK_GROUP(last_reported);
	if (last_reported != GROUP_TO_FIRST_BLOCK(lo)) {
		lo += 1;

		/* handle wrap-around */
		if (lo >= last_in_rel) {
			lo = 0;
		}
	}

	/* hi + 1 because we want to remove inclusively */
	hi = BLOCK_GROUP(cur_page) + 1;

#if defined(TRACE_PBM) && defined(TRACE_PBM_REPORT_PROGRESS)
	elog(INFO, "ReportParallelSeqScanPosition(%lu) (last=%u, cur=%u, next=%u) from random worker, pscan=%p before removing scan, lo=%u, hi=%u"
		, pbscan->pbmSharedScanData->id, last_reported, cur_page, new_page, pbscan, lo, hi
	);
#endif

	remove_seq_scan_from_range_circular(&scan->pbmLocalScanStats.bg_it, pbscan->pbmSharedScanData, lo, hi);
}


/*-------------------------------------------------------------------------
 * Public API: BRIN methods
 *-------------------------------------------------------------------------
 */

/*
 * Setup data structures for tracking a bitmap scan.
 */
extern void PBM_RegisterBitmapScan(struct BitmapHeapScanState * scan) {
	ScanId id;
	ScanHashEntry * s_entry;
	TableData tbl;
	BlockGroupHashKey bgkey;
	BlockGroupHashEntry * bseg_first;
	BlockGroupHashEntry * bseg_cur;
	BlockNumber cnt;
	Relation rel = scan->ss.ss_currentRelation;
	bgcnt_vec v;
	struct scan_elem_allocation_state alloc_state;

	/* Need to know # of blocks. */
	const BlockNumber nblocks = RelationGetNumberOfBlocks(scan->ss.ss_currentRelation);

	/* Should not already be registered. */
	Assert(scan->pbmSharedScanData == NULL);

	/* Keys for hash tables */
	tbl = (TableData){
		.rnode = rel->rd_node,
		.forkNum = MAIN_FORKNUM, // Bitmap scans only use main fork (at least, `BitmapPrefetch` is hardcoded with MAIN_FORKNUM...)
	};

	bgkey = (BlockGroupHashKey) {
		.rnode = rel->rd_node,
		.forkNum = MAIN_FORKNUM, // Bitmap scans only use main fork (at least, `BitmapPrefetch` is hardcoded with MAIN_FORKNUM...)
		.seg = 0,
	};

	/* Make sure every block group is present in the map! */
	bseg_first = RegisterInitBlockGroupEntries(&bgkey, nblocks);

	/* Determine the block groups that will be scanned from the bitmap */
	InitBitmapScanBlockGroupCountVec(scan, &v);

	/* If nothing will be scanned (bitmap is empty), don't bother to register it */
	if (v.len == 0) {
		return;
	}

	/* Create a new entry for the scan */
	s_entry = RegisterCreateScanEntry(&tbl, 0, nblocks, NULL);
	id = s_entry->id;

#if PBM_USE_PQ
	/* Refresh the PQ first if needed */
	PQ_RefreshRequestedBuckets();
#endif /* PBM_USE_PQ */

	/*
	 * Add the scan for each block group which will be referenced.
	 */
	bseg_cur = bseg_first;
	cnt = 0;
	alloc_state = (struct scan_elem_allocation_state) {
		.new_stats = NULL,
		.left_to_allocate = v.len,
	};
	for (int i = 0; i < v.len; ++i) {
		BlockNumber cur_group = v.items[i].block_group;
		BlockNumber cur_group_seg = BLOCK_GROUP_SEGMENT(cur_group);
		BlockGroupData * data;
		BlockGroupScanListElem * scan_entry = NULL;

		/* Traverse forwards to the segment for the next block group */
		while (bseg_cur->key.seg < cur_group_seg) {
			bseg_cur = bseg_cur->seg_next;
		}

		/* The actual block group */
		data = &bseg_cur->groups[cur_group % BLOCK_GROUP_SEG_SIZE];

		/* Get an element for the block group scan list */
		scan_entry = alloc_scan_list_elem(&alloc_state);

		/*
		 * Initialize the scan stats entry. `blocks_behind` is the cumulative
		 * total of the counts in `v` so far.
		 */
		*scan_entry = (BlockGroupScanListElem) {
			.scan_id = id,
			.scan_entry = s_entry,
			.blocks_behind = cnt,
		};

		/* Push the scan entry to the block group list */
		bg_lock_scans(data, LW_EXCLUSIVE);
		slist_push_head(&data->scans_list, &scan_entry->slist);
		bg_unlock_scans(data);

		/* Invalidated cached next-access-time */
		data->est_invalid_at = 0;

#if PBM_USE_PQ
		/* Refresh the block group in the PQ if applicable */
		RefreshBlockGroup(data);
#endif /* PBM_USE_PQ */

		/* Track cumulative total */
		cnt += v.items[i].blk_cnt;
	}

	/* Remember the PBM data in the scan */
	scan->scanId = id;
	scan->pbmSharedScanData = s_entry;
	scan->pbmLocalScanData = (struct PBM_LocalBitmapScanState){
		.last_pos = 0,
		.last_report_time = get_time_ns(),
		.block_groups = v,
		.vec_idx = 0,
		.bg_it = {
				.entry = bseg_first,
				.bgkey = bgkey,
		},
	};

#if defined(TRACE_PBM) && defined(TRACE_PBM_REGISTER)
	elog(INFO, "PBM_RegisterBitmapScan(%lu): name=%s, nblocks=%d, "
			   "vec={len=%d, [{grp=%u, cnt=%u}, ..., {grp=%u, cnt=%u}]}",
		 id,
		 scan->ss.ss_currentRelation->rd_rel->relname.data,
		 nblocks,
		 v.len, v.items[0].block_group,			v.items[0].blk_cnt,
		 		v.items[v.len-1].block_group,	v.items[v.len-1].blk_cnt
	);

#ifdef TRACE_PBM_BITMAP_PROGRESS
	for (int i = 0; i < v.len; ++i) {
		elog(INFO, "PBM_RegisterBitmapScan(%lu) bitmap block_group=%u, cnt=%u",
			 id, v.items[i].block_group, v.items[i].blk_cnt
		);
	}
#endif // TRACE_PBM_BITMAP_PROGRESS

#ifdef TRACE_PBM_PRINT_SCANMAP
	debug_log_scan_map();
#endif // TRACE_PBM_PRINT_SCANMAP

#ifdef TRACE_PBM_PRINT_BLOCKGROUPMAP
	debug_log_blockgroup_map();
#endif // TRACE_PBM_PRINT_BLOCKGROUPMAP
#endif /* TRACE_PBM && TRACE_PBM_REGISTER */
}

/*
 * Clean up after a bitmap scan finishes.
 */
extern void PBM_UnregisterBitmapScan(struct BitmapHeapScanState * scan, char* msg) {
	const ScanId id = scan->scanId;
	const int vec_idx = scan->pbmLocalScanData.vec_idx;
	const int vec_len = scan->pbmLocalScanData.block_groups.len;
	uint32 upper;
	ScanData scanData;

	/* Nothing to do if there is no scan registered. */
	if (NULL == scan->pbmSharedScanData) {
		return;
	}

#if defined(TRACE_PBM)
	elog(INFO, "PBM_UnregisterBitmapScan(%lu)! %s   do_anything=%s",
		 id, msg, (scan->pbmSharedScanData != NULL ? "true" : "false"));
#endif // TRACE_PBM

	scanData = scan->pbmSharedScanData->data;

#if PBM_USE_PQ
	/* Shift PQ buckets if needed */
	PQ_RefreshRequestedBuckets();
#endif /* PBM_USE_PQ */

	/* Remove from the rest of the block groups, unless there are none */
	if (scan->pbmLocalScanData.block_groups.len > 0 && vec_idx < vec_len) {
		/* Delete the scan from relevant range */
		upper = (scanData.nblocks > 0 ? BLOCK_GROUP(scanData.nblocks - 1) + 1 : 0);
		remove_bitmap_scan_from_block_range(id, &scan->pbmLocalScanData, upper);

		/* Remove from the scan map */
		UnregisterDeleteScan(id, scanData.stats);
	}

	/* After deleting the scan, unlink from the scan state so it doesn't try to end the scan again */
	scan->pbmSharedScanData = NULL;
	bcvec_free(&scan->pbmLocalScanData.block_groups);
// ### do we want to keep the block_groups vec in case of rescan? how to detect this?

#ifdef TRACE_PBM
#ifdef TRACE_PBM_PRINT_SCANMAP
	debug_log_scan_map();
#endif // TRACE_PBM_PRINT_SCANMAP

#ifdef TRACE_PBM_PRINT_BLOCKGROUPMAP
	debug_log_blockgroup_map();
#endif // TRACE_PBM_PRINT_BLOCKGROUPMAP
#endif /* TRACE_PBM */
}

/*
 * Update progress of a bitmap scan.
 */
extern void internal_PBM_ReportBitmapScanPosition(struct BitmapHeapScanState *const scan, const BlockNumber pos) {
	const ScanId id = scan->scanId;
	unsigned long curTime, elapsed;
	ScanHashEntry *const scan_entry = scan->pbmSharedScanData;
	bgcnt_vec *const v = &scan->pbmLocalScanData.block_groups;
	int i = scan->pbmLocalScanData.vec_idx;
	const BlockNumber bg = BLOCK_GROUP(pos);
	BlockNumber cnt = 0;

#if defined(TRACE_PBM) && defined (TRACE_PBM_BITMAP_PROGRESS)
	elog(INFO, "PBM_ReportBitmapScanPosition(%lu): pos=%u bg=%u   is_registered=%s",
		 id, pos, bg, (scan->pbmSharedScanData != NULL ? "true" : "false"));
#endif // TRACE_PBM && TRACE_PBM_BITMAP_PROGRESS

	/* This is the first time reporting progress, and we haven't actually done
	 * anything yet so SKIP
	 *
	 * Note: this is an uncommon case so we don't bother to check it in pbm_inline.h
	 */
	if (v->len == 0 || bg == v->items[0].block_group) {
		Assert(0 == i);
		return;
	}

	/* Sanity checks */
	Assert(pos != InvalidBlockNumber);
	Assert(bg > v->items[i].block_group);
	Assert(scan_entry != NULL);

	/* Update processing speed estimates. */
	curTime = get_time_ns();
	elapsed = curTime - scan->pbmLocalScanData.last_report_time;
	cnt = 0;
	/* Count number of blocks that have been passed */
	while (bg > v->items[i].block_group) {
		cnt += v->items[i].blk_cnt;
		i += 1;
	}
	update_scan_speed_estimate(elapsed, cnt, scan_entry);

	/* Update data stored locally in the scan. */
	scan->pbmLocalScanData.last_report_time = curTime;
	scan->pbmLocalScanData.last_pos = pos;

#if PBM_USE_PQ
	PQ_RefreshRequestedBuckets();
#endif /* PBM_USE_PQ */

	/* Remove the scan reference from the processed block group(s) and update index */
	i = remove_bitmap_scan_from_block_range(id, &scan->pbmLocalScanData, bg);
	scan->pbmLocalScanData.vec_idx = i;
}


/*-------------------------------------------------------------------------
 * Public API: Tracking buffers
 *-------------------------------------------------------------------------
 */

/*
 * Notify the PBM about a new buffer so it can be added to the priority queue
 */
void PbmNewBuffer(BufferDesc * const buf) {
	BlockGroupData* group;

#if defined(TRACE_PBM) && defined(TRACE_PBM_BUFFERS) && defined(TRACE_PBM_BUFFERS_NEW)
	elog(WARNING, "PbmNewBuffer added new buffer:" //"\n"
			   "\tnew={id=%d, tbl={spc=%u, db=%u, rel=%u} block=%u (%u) %d/%d}",
		 buf->buf_id, buf->tag.rnode.spcNode, buf->tag.rnode.dbNode, buf->tag.rnode.relNode, buf->tag.blockNum,
		 BLOCK_GROUP(buf->tag.blockNum), buf->pbm_bgroup_next, buf->pbm_bgroup_prev
	);
	debug_buffer_access(buf, "new buffer");
#endif // TRACE_PBM && TRACE_PBM_BUFFERS && TRACE_PBM_BUFFERS_NEW

#if PBM_USE_PQ
	// Buffer must not already be in a block group if it is new!
	Assert(FREENEXT_NOT_IN_LIST == buf->pbm_bgroup_prev);
	Assert(FREENEXT_NOT_IN_LIST == buf->pbm_bgroup_next);

	group = AddBufToBlockGroup(buf);

	// There must be a group -- either it already existed or we created it.
	Assert(group != NULL);
	Assert(group->buffers_head == buf->buf_id);

#ifdef SANITY_PBM_BUFFERS
	sanity_check_verify_block_group_buffers(buf);
#if defined(TRACE_PBM) && defined(TRACE_PBM_BUFFERS) && defined(TRACE_PBM_BUFFERS_NEW)
	BufferDesc* temp = GetBufferDescriptor(group->buffers_head);
	BufferDesc* temp2 = temp->pbm_bgroup_next < 0 ? NULL : GetBufferDescriptor(temp->pbm_bgroup_next);

	if (temp2 != NULL) {
		elog(INFO, "PbmNewBuffer added new buffer:"
				   "\n\t new={id=%d, tbl={spc=%u, db=%u, rel=%u} block=%u group=%u prev=%d next=%d}"
				   "\n\t old={id=%d, tbl={spc=%u, db=%u, rel=%u} block=%u group=%u prev=%d next=%d}",
			 temp->buf_id, temp->tag.rnode.spcNode, temp->tag.rnode.dbNode, temp->tag.rnode.relNode,
			 temp->tag.blockNum, BLOCK_GROUP(temp->tag.blockNum), temp->pbm_bgroup_prev, temp->pbm_bgroup_next
			 , temp2->buf_id, temp2->tag.rnode.spcNode, temp2->tag.rnode.dbNode, temp2->tag.rnode.relNode,
			 temp2->tag.blockNum, BLOCK_GROUP(temp2->tag.blockNum), temp2->pbm_bgroup_prev, temp2->pbm_bgroup_next
		);
	} else {
		elog(INFO, "PbmNewBuffer added new buffer:"
				   "\n\t new={id=%d, tbl={spc=%u, db=%u, rel=%u} block=%u group=%u prev=%d next=%d}"
			 	   "\n\t old={n/a}",
			 temp->buf_id, temp->tag.rnode.spcNode, temp->tag.rnode.dbNode, temp->tag.rnode.relNode,
			 temp->tag.blockNum, BLOCK_GROUP(temp->tag.blockNum), temp->pbm_bgroup_next, temp->pbm_bgroup_prev
		);
	}
#endif // tracing
#endif // SANITY_PBM_BUFFERS

/*
 * ### Consider doing this unconditionally.
 * Pros: might get better estimates with more frequent updates
 * Const: for seq scans: we're refreshing several times in a row uselessly, more overhead.
 */
	// Push the bucket to the PQ if it isn't already there
	if (NULL == group->pq_bucket) {
		RefreshBlockGroup(group);
	}
#endif /* PBM_USE_PQ */

#if PBM_EVICT_MODE == PBM_EVICT_MODE_SAMPLING
	group = search_or_create_block_group(buf);

	/* Sanity checks: should not already have a group, and we should find the group. */
	Assert(buf->pbm_bg == NULL);
	Assert(group != NULL);

	/* Set the block group for the buffer */
	buf->pbm_bg = group;
#endif /* PBM_EVICT_MODE_SAMPLING */
}

/*
 * Notify the PBM when we *remove* a buffer to keep data structure up to date.
 */
void PbmOnEvictBuffer(BufferDesc *const buf) {
#if defined(TRACE_PBM) && defined(TRACE_PBM_BUFFERS) && defined(TRACE_PBM_BUFFERS_EVICT)
	static int num_evicted = 0;
	elog(WARNING, "evicting buffer %d tbl={spc=%u, db=%u, rel=%u, fork=%d} block#=%u, #evictions=%d",
		 buf->buf_id, buf->tag.rnode.spcNode, buf->tag.rnode.dbNode, buf->tag.rnode.relNode,
		 buf->tag.forkNum, buf->tag.blockNum, num_evicted++);
#endif // TRACE_PBM && TRACE_PBM_BUFFERS && TRACE_PBM_BUFFERS_EVICT

#if defined(TRACE_PBM) && defined(TRACE_PBM_ON_BUFFER_ACCESS)
	if (buf->buf_id == 0) {
		elog(WARNING, "PbmOnAccessBuffer(0) buffer evicted!");
	}
#endif

	// Nothing to do if we aren't actually evicting anything
	if (buf->tag.blockNum == InvalidBlockNumber) {
		return;
	}

#if PBM_USE_PQ
#ifdef SANITY_PBM_BUFFERS
	// Check everything in the block group actually belongs to the same group
	sanity_check_verify_block_group_buffers(buf);
#endif // SANITY_PBM_BUFFERS

	RemoveBufFromBlockGroup(buf);

	Assert(buf->pbm_bgroup_next == FREENEXT_NOT_IN_LIST);
	Assert(buf->pbm_bgroup_prev == FREENEXT_NOT_IN_LIST);
#endif /* PBM_USE_PQ */

#if PBM_TRACK_STATS
	clear_buffer_stats(get_buffer_stats(buf));
#endif /* PBM_TRACK_STATS */

#if PBM_EVICT_MODE == PBM_EVICT_MODE_SAMPLING
	/* If we had cached the block group for this buffer, clear it */
	buf->pbm_bg = NULL;
#endif
}


#if PBM_TRACK_STATS
/*
 * Notify PBM when a buffer is accessed (regardless of whether it is new or not)
 * to update any stats we need for it.
 *
 * Note: should only be called for shared buffers, not local ones.
 */
void PbmOnAccessBuffer(const BufferDesc *const buf) {
	PbmBufferDescStats * stats = get_buffer_stats(buf);
	uint64 now = get_time_ns();

	update_buffer_recent_access(stats, now);

#if defined(TRACE_PBM) && defined(TRACE_PBM_ON_BUFFER_ACCESS)
	if (buf->buf_id == 0) {
		uint64 times_copy[PBM_BUFFER_NUM_RECENT_ACCESS];

		SpinLockAcquire(&stats->slock);
		for (int i = 0; i < PBM_BUFFER_NUM_RECENT_ACCESS; ++i) {
			times_copy[i] = stats->recent_accesses[i];
		}
		SpinLockRelease(&stats->slock);

		elog(WARNING, "PbmOnAccessBuffer(0) stats: now=%lu [%lu, %lu, ..., %lu, %lu]"
			 	 ,now
				 ,times_copy[0]
				 ,times_copy[1]
				 ,times_copy[PBM_BUFFER_NUM_RECENT_ACCESS-2]
				 ,times_copy[PBM_BUFFER_NUM_RECENT_ACCESS-1]
			 );
	}
#endif /* TRACE_PBM_ON_BUFFER_ACCESS */

}
#endif /* PBM_TRACK_STATS */


/*-------------------------------------------------------------------------
 * Public API: Maintenance methods called in the background
 *-------------------------------------------------------------------------
 */
#if !PBM_USE_PQ
void PBM_TryRefreshRequestedBuckets(void) {
	/* No-op if not using the PQ */
}
#else /* defined(PBM_USE_PQ) */
/*
 * Shift buckets in the PBM PQ as necessary IF the lock can be acquired without
 * waiting.
 * If someone else is actively using the queue for anything, then do nothing.
 */
void PBM_TryRefreshRequestedBuckets(void) {
	unsigned long ts = get_timeslice();
	unsigned long last_shifted_ts = pbm->BlockQueue->last_shifted_time_slice;
	bool up_to_date = (last_shifted_ts + 1 > ts);
	bool acquired;

#if defined(TRACE_PBM) && defined(TRACE_PBM_PQ_REFRESH)
	elog(INFO, "PBM try refresh buckets: t=%ld, last=%ld, up_to_date=%s",
		 ts, last_shifted_ts, up_to_date?"true":"false");
#endif // TRACE_PBM_PQ_REFRESH

	// Nothing to do if already up to date
	if (up_to_date) return;

	// If unable to acquire the lock, just stop here
	acquired = LWLockConditionalAcquire(PbmPqBucketsLock, LW_EXCLUSIVE);
	if (acquired) {

		// if several time slices have passed since last shift, try to short-circuit by
		// checking if the whole PQ is empty, in which case we can just update the timestamp without actually shifting anything
		if ((ts - last_shifted_ts) > 5) {
			if (PQ_CheckEmpty()) {
				pbm->BlockQueue->last_shifted_time_slice = ts;
			}
		}

		// Shift buckets until up-to-date
		while (PQ_ShiftBucketsWithLock(ts)) ;

		LWLockRelease(PbmPqBucketsLock);
	} else {
		return;
	}
}
#endif /* PBM_USE_PQ */

/*-------------------------------------------------------------------------
 * Private helpers:
 *-------------------------------------------------------------------------
 */

/*
 * The main logic for Register*Scan to create block group entries if necessary.
 */
BlockGroupHashEntry * RegisterInitBlockGroupEntries(BlockGroupHashKey *const bgkey, const BlockNumber nblocks) {
	bool found;
	BlockGroupHashEntry * bseg_first = NULL;
	BlockGroupHashEntry * bseg_prev = NULL;
	BlockGroupHashEntry * bseg_cur;
	const BlockNumber nblock_segs = num_block_group_segments(nblocks);

	/* Make sure every block group is present in the map! */
	LOCK_GUARD_V2(PbmBlocksLock, LW_EXCLUSIVE) {
		// For each segment, create entry in the buffer map if it doesn't exist already

		for (BlockNumber seg = 0; seg < nblock_segs; ++seg) {
			bgkey->seg = seg;

			// Look up the next segment (or create it) in the hash table if necessary
			if (NULL == bseg_prev || NULL == bseg_prev->seg_next) {
				bseg_cur = hash_search(pbm->BlockGroupMap, bgkey, HASH_ENTER, &found);

				// if created a new entry, initialize it!
				if (!found) {
					bseg_cur->seg_next = NULL;
					bseg_cur->seg_prev = bseg_prev;
					for (int i = 0; i < BLOCK_GROUP_SEG_SIZE; ++i) {
						/* LOCKING: the new entry is protected by PbmBlocksLock,
						 * not accessible without the hash table until we link
						 * to the previous entry.
						 */
						InitBlockGroupData(&bseg_cur->groups[i]);
					}
				}

				/*
				 * Link the previous segment to the current one.
				 *
				 * Locking: Do this AFTER initializing all the block groups!
				 * So that someone else traversing the in-order links can't
				 * find this before the block groups are initialized. (someone
				 * searching the map won't find it, because we have an exclusive
				 * lock on the map)
				 */
				if (bseg_prev != NULL) {
					// the links should only be initialized once, ever
					Assert(bseg_prev->seg_next == NULL);
					Assert(!found || bseg_cur->seg_prev == NULL);

					// link to previous if applicable
					bseg_prev->seg_next = bseg_cur;
					bseg_cur->seg_prev = bseg_prev;
				} else {
					Assert(NULL == bseg_first);
					// remember the *first* segment if there was no previous
					bseg_first = bseg_cur;
				}
			} else {
				bseg_cur = bseg_prev->seg_next;
			}

			// remember current segment as previous for next iteration
			bseg_prev = bseg_cur;
		}
	} // LOCK_GUARD

	return bseg_first;
}

/*
 * The main logic for Register*Scan to create the new scan metadata entry.
 */
ScanHashEntry *RegisterCreateScanEntry(TableData *const tbl, const BlockNumber startblock, const BlockNumber nblocks, ParallelBlockTableScanDesc parallelSeqScanData) {
	ScanId id;
	ScanHashEntry * s_entry;
	bool found;
	const float init_est_speed = pbm->initial_est_speed;

	/* Insert the scan metadata & generate scan ID */
	LOCK_GUARD_V2(PbmScansLock, LW_EXCLUSIVE) {
		// Generate scan ID
		id = pbm->next_id;
		pbm->next_id += 1;

		// Create s_entry for the scan in the hash map
		s_entry = search_scan(id, HASH_ENTER, &found);
		Assert(!found); // should be inserted...
	}

	/*
	 * Initialize the entry. It is OK to do this outside the lock, because we
	 * haven't associated the scan with any block groups yet (so no one will by
	 * trying to access it yet.
	 */
	s_entry->data = (ScanData) {
		// These fields never change
		.tbl = (*tbl),
		.startBlock = startblock,
		.nblocks = nblocks,
		// These stats will be updated later
		.stats = (SharedScanStats) {
			.est_speed = init_est_speed,
			.blocks_scanned = 0,
		},
		// parallel seq scan fields
		.pbscan = parallelSeqScanData,
		.pseq = {
			.nalloced = 0,
			.chunk_size = 0,
		},
	};

	return s_entry;
}

/*
 * Remove a scan from the scan map on Unregister*
 */
void UnregisterDeleteScan(const ScanId id, const SharedScanStats stats) {
	// Remove the scan metadata from the map & update global stats while we have the lock
	LOCK_GUARD_V2(PbmScansLock, LW_EXCLUSIVE) {
		const float alpha = 0.85f; // ### pick something else? move to configuration?
		float new_est;
		bool found;

		// Delete the scan from the map (should be found!)
		search_scan(id, HASH_REMOVE, &found);
		Assert(found);

		/* Only update the global speed estimate if the amount scanned is enough
		 * to have a speed estimate in the first place */
		if (stats.blocks_scanned > (1 << PBM_BLOCK_GROUP_SHIFT)) {
			// Update global initial speed estimate: geometrically-weighted average
			new_est = pbm->initial_est_speed * alpha + stats.est_speed * (1.f - alpha);
			pbm->initial_est_speed = new_est;
		}
	}
}

/* Helper for allocating block group scan elements when registering scans */
BlockGroupScanListElem * alloc_scan_list_elem(struct scan_elem_allocation_state * alloc_state) {
	BlockGroupScanListElem * ret = NULL;

	/* Get an element for the block group scan list */
	if (NULL != alloc_state->new_stats) {
		/* We've already allocated for these block groups, use the allocated stuff... */
		ret = alloc_state->new_stats;
		alloc_state->new_stats += 1;
	} else {
		/* Try to allocate from the free list */
		ret = try_get_bg_scan_elem();

		/* If nothing free, allocate enough for everything else */
		if (NULL == ret) {
			alloc_state->new_stats = ShmemAlloc(alloc_state->left_to_allocate * sizeof(BlockGroupScanListElem));
			ret = alloc_state->new_stats;
			alloc_state->new_stats += 1;
		}
	}

	Assert(alloc_state->left_to_allocate > 0);
	alloc_state->left_to_allocate -= 1;
	return ret;
}

BlockNumber num_block_groups(BlockNumber nblocks) {
	BlockNumber last_block 			= (nblocks == 0 ? 0 : nblocks - 1);
	BlockNumber last_block_group	= BLOCK_GROUP(last_block);
	BlockNumber nblock_groups 		= (nblocks == 0 ? 0 : last_block_group + 1);

	return nblock_groups;
}

BlockNumber num_block_group_segments(BlockNumber nblocks) {
	BlockNumber last_block = (nblocks == 0 ? 0 : nblocks - 1);
	BlockNumber last_block_group = BLOCK_GROUP(last_block);
	BlockNumber last_block_seg = BLOCK_GROUP_SEGMENT(last_block_group);
	BlockNumber nblock_segs = (nblocks == 0 ? 0 : last_block_seg + 1);

	return nblock_segs;
}

static inline void update_scan_speed_estimate(unsigned long elapsed, uint32 blocks, ScanHashEntry * entry) {
	float speed = (float)(blocks) / (float)(elapsed);
	SharedScanStats stats = entry->data.stats;

// ### estimating speed: should do better than this. e.g. exponentially weighted average, or moving average.

	/* update shared stats with a single assignment */
	stats.blocks_scanned += blocks;
	stats.est_speed = speed;
	entry->data.stats = stats;
}

/* Current time in nanoseconds */
unsigned long get_time_ns(void) {
	struct timespec now;
	clock_gettime(PBM_CLOCK, &now);

	return NS_PER_SEC * (now.tv_sec - pbm->start_time_sec) + now.tv_nsec;
}

#if PBM_USE_PQ
/* Current time slice for the PQ */
unsigned long get_timeslice(void) {
	return ns_to_timeslice(get_time_ns());
}
#endif /* PBM_USE_PQ */

/* Create an empty bcvec */
bgcnt_vec bcvec_init(void) {
	int cap = 4;
	return (bgcnt_vec) {
			.len = 0,
			.cap = cap,
			.items = palloc(sizeof(struct bg_ct_pair) * cap),
	};
}

void bcvec_free(bgcnt_vec * vec) {
	pfree(vec->items);
}

/* Puch the given block group to the end of the bcvec with count 1 */
void bcvec_push_back(bgcnt_vec * vec, BlockNumber bg) {

	// Grow if needed
	if (vec->len >= vec->cap) {
		int new_cap = vec->cap * 2;

		struct bg_ct_pair * new_items = palloc(sizeof(struct bg_ct_pair) * new_cap);

		for (int i = 0; i < vec->len; ++i) {
			new_items[i] = vec->items[i];
		}
// ### maybe use repalloc here instead?
		pfree(vec->items);

		vec->cap = new_cap;
		vec->items = new_items;
	}

	// Insert the new item
	vec->items[vec->len] = (struct bg_ct_pair) {
			.block_group = bg,
			.blk_cnt = 1,
	};

	vec->len += 1;
}

/* Increment the count of the last item by 1 */
void bcvec_inc_last(bgcnt_vec * vec) {
	vec->items[vec->len - 1].blk_cnt += 1;
}

/* Initialize an entry in the list of scans for a block group, for a sequential scan. */
void InitSeqScanStatsEntry(BlockGroupScanListElem *temp, ScanId id, ScanHashEntry *sdata, BlockNumber bgnum) {
	const BlockNumber startblock = sdata->data.startBlock;
	const BlockNumber nblocks = sdata->data.nblocks;
	// convert group # -> block #
	const BlockNumber first_block_in_group = GROUP_TO_FIRST_BLOCK(bgnum);
	BlockNumber blocks_behind;

	// calculate where the block group is in the scan relative to start block
	if (first_block_in_group >= startblock) {
		// Normal case: no circular scans or we have not wrapped around yet
		blocks_behind = first_block_in_group - startblock;
	} else {
		// Circular scans: eventually we loop back to the start "before" the start block, have to adjust
		blocks_behind = first_block_in_group + nblocks - startblock;

		/*
		 * Special case: if this is the group of the start block but startblock
		 * is NOT the first in the group, then this group is both at the start
		 * and the end. For out purposes treat it as the end, since we will
		 * access it at the start immediately and it is either in cache or not,
		 * very unlikely that tracking that information would matter.
		 *
		 * (this is automatically handled by this case)
		 */
	}

	// fill in data of the new list element
	*temp = (BlockGroupScanListElem){
			.scan_id = id,
			.scan_entry = sdata,
			.blocks_behind = blocks_behind,
	};
}

/* Initialize metadata for a block group */
void InitBlockGroupData(BlockGroupData * data) {
	slist_init(&data->scans_list);
#if PBM_USE_PQ
	data->buffers_head = FREENEXT_END_OF_LIST;
	data->pq_bucket = NULL;
#endif /* PBM_USE_PQ */

	// Initialize locks for the block group
#if PBM_BG_LOCK_MODE == PBM_BG_LOCK_MODE_LWLOCK
	LWLockInitialize(&data->lock, LWTRANCHE_PBM_BLOCK_GROUP);
#elif PBM_BG_LOCK_MODE == PBM_BG_LOCK_MODE_SINGLE_SPIN
	SpinLockInit(&data->slock);
#elif PBM_BG_LOCK_MODE == PBM_BG_LOCK_MODE_DOUBLE_SPIN
	SpinLockInit(&data->scan_lock);
#if PBM_USE_PQ
	SpinLockInit(&data->buf_lock);
#endif /* PBM_USE_PQ */
#endif // PBM_BG_LOCK_MODE

	/* Next access estimate starts invalid. */
	data->est_invalid_at = 0;
	data->est_next_access = AccessTimeNotRequested;
}

/*
 * Find the block groups (& number of blocks in each group) that will be seen
 * by a bitmap scan.
 */
void InitBitmapScanBlockGroupCountVec(struct BitmapHeapScanState *scan, bgcnt_vec *v) {
	TIDBitmap * tbm = scan->tbm;
	TBMIterator * it_private;
	dsa_pointer it_shared_dsa;
	dsa_area * dsa = scan->ss.ps.state->es_query_dsa;
	TBMSharedIterator * it_shared;
	TBMIterateResult * res = NULL;
	BlockNumber prev_bg = InvalidBlockNumber;
	bool parallel = (NULL != scan->pstate);
	BlockNumber bg;

	*v = bcvec_init();

	/* Depending on whether the scan is parallel, start iterating the bitmap
	 * either privately or shared. */
	if (!parallel) {
		// ### consider an "iterate_lossy" method which only outputs block #s, ignoring the tuple offsets
		it_private = tbm_begin_iterate(tbm);
	} else {
		it_shared_dsa = tbm_prepare_shared_iterate(tbm);
		it_shared = tbm_attach_shared_iterate(dsa, it_shared_dsa);
	}

	for (;;) {
		/* Next block */
		if (!parallel) {
			res = tbm_iterate(it_private);
		} else {
			res = tbm_shared_iterate(it_shared);
		}

		/* Stop when the iterator ends */
		if (NULL == res) break;

		/* Check block group of next block */
		bg = BLOCK_GROUP(res->blockno);

		if (bg != prev_bg) {
			bcvec_push_back(v, bg);
			prev_bg = bg;
		} else {
			bcvec_inc_last(v);
		}
	}

	if (!parallel) {
		tbm_end_iterate(it_private);
	} else {
		tbm_end_shared_iterate(it_shared);
	}
}

/* Pop something of the scan stats free list. Returns NULL if it is empty */
BlockGroupScanListElem * try_get_bg_scan_elem(void) {
	BlockGroupScanListElem * ret = NULL;

	if (slist_is_empty(&pbm->bg_scan_free_list)) {
		return NULL;
	}

	SpinLockAcquire(&pbm->scan_free_list_lock);
	if (!slist_is_empty(&pbm->bg_scan_free_list)) {
		slist_node * snode = slist_pop_head_node(&pbm->bg_scan_free_list);
		ret = slist_container(BlockGroupScanListElem, slist, snode);
	}
	SpinLockRelease(&pbm->scan_free_list_lock);

	return ret;
}

/* Put the given scan list element onto the free list.
 * Shared memory can't be properly "freed" so we need to reuse it ourselves */
void free_bg_scan_elem(BlockGroupScanListElem *it) {
	SpinLockAcquire(&pbm->scan_free_list_lock);
	slist_push_head(&pbm->bg_scan_free_list, &it->slist);
	SpinLockRelease(&pbm->scan_free_list_lock);
}

/*
 * Search scan map for the given scan by its ID.
 *
 * Requires PqmScansLock to already be held as exclusive for insert/delete, at least shared for reads
 */
ScanHashEntry * search_scan(const ScanId id, HASHACTION action, bool* foundPtr) {
	return ((ScanHashEntry*)hash_search(pbm->ScanMap, &id, action, foundPtr));
}

/*
 * Find the data in the PBM corresponding to the given buffer, if we are tracking it.
 *
 * This acquires PbmBlocksLock internally for the hash lookup.
 */
BlockGroupData * search_block_group(const BufferTag *const buftag, bool* foundPtr) {
	const BlockNumber blockNum = buftag->blockNum;
	const BlockNumber bgroup = BLOCK_GROUP(blockNum);
	const BlockGroupHashKey bgkey = (BlockGroupHashKey) {
			.rnode = buftag->rnode,
			.forkNum = buftag->forkNum,
			.seg = BLOCK_GROUP_SEGMENT(bgroup),
	};
	BlockGroupHashEntry * bg_entry;

	// Look up the block group
	LOCK_GUARD_V2(PbmBlocksLock, LW_SHARED) {
		bg_entry = hash_search(pbm->BlockGroupMap, &bgkey, HASH_FIND, foundPtr);
	}

	if (false == *foundPtr) {
		return NULL;
	} else {
		return &bg_entry->groups[bgroup % BLOCK_GROUP_SEG_SIZE];
	}
}

/*
 * Find the block group for the given buffer, or create it if it doesn't exist.
 *
 * This internally acquires PbmBlocksLock in the required mode when searching the hash table.
 */
BlockGroupData * search_or_create_block_group(const BufferDesc *const buf) {
	bool found;
	BlockGroupHashEntry * bg_entry;
	const BlockNumber blockNum = buf->tag.blockNum;
	const BlockNumber bgroup = BLOCK_GROUP(blockNum);
	const BlockGroupHashKey bgkey = (BlockGroupHashKey) {
			.rnode = buf->tag.rnode,
			.forkNum = buf->tag.forkNum,
			.seg = BLOCK_GROUP_SEGMENT(bgroup),
	};

	// Pre-compute the hash since we may do 2 lookups
	uint32 key_hash = get_hash_value(pbm->BlockGroupMap, &bgkey);

	// Search in the hash map with the lock
	LOCK_GUARD_V2(PbmBlocksLock, LW_SHARED) {
		bg_entry = hash_search_with_hash_value(pbm->BlockGroupMap, &bgkey, key_hash, HASH_FIND, &found);
	}

	// If we didn't find the entry, create one
	if (!found) {
		LOCK_GUARD_V2(PbmBlocksLock, LW_EXCLUSIVE) {
			bg_entry = hash_search_with_hash_value(pbm->BlockGroupMap, &bgkey, key_hash, HASH_ENTER, &found);

			// There is a chance someone else created it at the same time and got to it first
			// If not, initialize the block map entry
			if (!found) {
				// Initialize the block groups
				for (int i = 0; i < BLOCK_GROUP_SEG_SIZE; ++i) {
					InitBlockGroupData(&bg_entry->groups[i]);
				}

				// Don't link it to adjacent segments - this will get fixed lazily by sequential scans
				bg_entry->seg_next = NULL;
				bg_entry->seg_prev = NULL;
			}
		}
	}

	// Find the block group within the segment
	return &bg_entry->groups[bgroup % BLOCK_GROUP_SEG_SIZE];
}

/* Initialize a block group iterator for the table given in bgkey */
void bgit_init(pbm_bg_iterator * it, const BlockGroupHashKey *const bgkey) {
	it->bgkey = *bgkey;
	it->entry = NULL;
}

/*
 * Advance a block group iterator to the next *segment*.
 * Requires the iterator to already have looked up the entry.
 */
BlockGroupHashEntry * bgit_advance_one(pbm_bg_iterator *const it) {
	BlockNumber seg;

	Assert(it->entry != NULL);

	seg = it->entry->key.seg;
	it->entry = it->entry->seg_next;

	/* Sanity check: either we're at the end or the segment increased by 1 */
	Assert(NULL == it->entry || it->entry->key.seg == seg + 1);

	return it->entry;
}

BlockGroupData * bgit_advance_to(pbm_bg_iterator *const it, const BlockNumber bg) {
	BlockNumber seg = BLOCK_GROUP_SEGMENT(bg);
	BlockNumber seg_offset = bg % BLOCK_GROUP_SEG_SIZE;

	/* If we haven't looked up the entry yet or it would need wrapping around,
	 * do the lookup now. */
	if (NULL == it->entry || seg < it->entry->key.seg) {
		bool found;

		it->bgkey.seg = seg;
		LOCK_GUARD_V2(PbmBlocksLock, LW_SHARED) {
			it->entry = hash_search(pbm->BlockGroupMap, &it->bgkey, HASH_FIND, &found);
		}

		/* DEBUGGING: this got an error during `create index`
		 * (maybe can remove this -- was moved from `remove_seq_scan_from_block_range`)
		 */
		if (!found) {
			PBM_DEBUG_print_pbm_state();
			PBM_DEBUG_sanity_check_buffers();

			elog(WARNING, "bgit_advance_to(bg=%u) key={rnode={spc=%u, db=%u, rel=%u}, fork=%d, seg=%u}",
				 bg,
				 it->bgkey.rnode.spcNode, it->bgkey.rnode.dbNode, it->bgkey.rnode.relNode,
				 it->bgkey.forkNum, it->bgkey.seg
			);
		}
		Assert(found);
	}

	Assert(seg >= it->entry->key.seg);

	/* Advance to the appropriate segment if necessary */
	while (it->entry->key.seg < seg) {
		bgit_advance_one(it);
	}

	/* Once we have the right segment, return the relevant group from it. */
	return &it->entry->groups[seg_offset];
}

#if PBM_USE_PQ
/*
 * Link the given buffer in to the associated block group.
 * Buffer must not already be part of any group.
 *
 * Caller is responsible for pushing the block group to the PBM PQ if necessary.
 */
BlockGroupData * AddBufToBlockGroup(BufferDesc *const buf) {
	BlockGroupData * group;
	Buffer group_head;

	// Buffer must not already be in a block group
	Assert(buf->pbm_bgroup_next == FREENEXT_NOT_IN_LIST
		   && buf->pbm_bgroup_prev == FREENEXT_NOT_IN_LIST);

	// Find or create the block group
	group = search_or_create_block_group(buf);
	Assert(group != NULL);

	// Lock block group for insert
	bg_lock_buffers(group, LW_EXCLUSIVE);

	// Link the buffer into the block group chain of buffers
	group_head = group->buffers_head;
	group->buffers_head = buf->buf_id;
	buf->pbm_bgroup_next = group_head;
	buf->pbm_bgroup_prev = FREENEXT_END_OF_LIST;
	if (group_head != FREENEXT_END_OF_LIST) {
		GetBufferDescriptor(group_head)->pbm_bgroup_prev = buf->buf_id;
	}

	bg_unlock_buffers(group);

	// If this is the first buffer in the block group, caller will add it to the PQ
	return group;
}

/*
 * Remove a buffer from its block group, and if the block group is now empty
 * remove it from the PQ as well.
 *
 * Needs: `buf` should be a valid shared buffer, and therefore must already be
 * in a block somewhere.
 */
void RemoveBufFromBlockGroup(BufferDesc *const buf) {
	int next, prev;
	bool found;
	BlockGroupData * group;
	bool need_to_remove;
	/*
	 * DEBUGGING: got this error once while dropping the *last* index on the table.
	 *
	 * Not sure why.
	 *
	 * ### remove debugging check eventually.
	 */
	if (buf->pbm_bgroup_next == FREENEXT_NOT_IN_LIST || buf->pbm_bgroup_prev == FREENEXT_NOT_IN_LIST) {
		debug_buffer_access(buf, "remove_buf_from_block_group, buffer is not in a block group!");

		PBM_DEBUG_print_pbm_state();
		PBM_DEBUG_sanity_check_buffers();
	}

	// This should never be called for a buffer which isn't in the list
	Assert(buf->pbm_bgroup_next != FREENEXT_NOT_IN_LIST);
	Assert(buf->pbm_bgroup_prev != FREENEXT_NOT_IN_LIST);

	// Need to find and lock the block group before doing anything
	group = search_block_group(&buf->tag, &found);
	Assert(found);
	bg_lock_buffers(group, LW_EXCLUSIVE);

	next = buf->pbm_bgroup_next;
	prev = buf->pbm_bgroup_prev;

	// Unlink from neighbours
	buf->pbm_bgroup_prev = FREENEXT_NOT_IN_LIST;
	buf->pbm_bgroup_next = FREENEXT_NOT_IN_LIST;

	// unlink first if needed
	if (next != FREENEXT_END_OF_LIST) {
		GetBufferDescriptor(next)->pbm_bgroup_prev = prev;
	}
	if (prev != FREENEXT_END_OF_LIST) {
		GetBufferDescriptor(prev)->pbm_bgroup_next = next;
	} else {
		// This is the first one in the list, remove from the group!
		group->buffers_head = next;
	}

	// check if the group is empty while we still have the lock
	need_to_remove = (group->buffers_head == FREENEXT_END_OF_LIST);

	bg_unlock_buffers(group);

	// If the whole list is empty now, remove the block from the PQ bucket as well
	if (need_to_remove) {
		PQ_RemoveBlockGroup(group);
	}
}
#endif /* PBM_USE_PQ */

/*
 * Estimate when the specific scan will reach the relevant block group.
 */
unsigned long ScanTimeToNextConsumption(const BlockGroupScanListElem *const bg_scan) {
	ScanHashEntry * s_data = bg_scan->scan_entry;
	ParallelBlockTableScanDesc pscan = s_data->data.pbscan;
	const BlockNumber blocks_behind = GROUP_TO_FIRST_BLOCK(bg_scan->blocks_behind);
	BlockNumber blocks_remaining;
	SharedScanStats stats;
	long res;

	// read stats from the struct
	stats = s_data->data.stats;

	if (pscan == NULL || blocks_behind >= s_data->data.pseq.nalloced) {
		/*
		 * Estimate time to next access time for:
		 *  - non-parallel sequential scans
		 *  - bitmap scans (parallel and non-parallel)
		 *  - parallel sequential scans where the block group has not been
		 *  	"allocated" to a worker yet, and we can use the over-all
		 *  	progress of the scan instead of needing to guess where its
		 *  	position within a chunk.
		 */
		// First: estimate distance (# blocks) to the block based on # of blocks scanned and position
		// 		of the block group in the scan
		// Then: distance/speed = time to next access (estimate)
		if (blocks_behind < stats.blocks_scanned) {
			// ### consider: if we've already been passed, then maybe this is "not requested" anymore?
			blocks_remaining = 0;
		} else {
			blocks_remaining = blocks_behind - stats.blocks_scanned;
		}

		res = (long) ((float) blocks_remaining / stats.est_speed);
	} else {
		/*
		 * Parallel sequential scan where the block is within one of the allocated chunks
		 *
		 * blocks_behind and nalloced are both relative to the start position, so
		 * using their difference and the chunk size we can figure out which chunk
		 * the block is in, and where it is in the chunk. (note: this might be off
		 * when chunk size decreases, which will cause blocks in the second half
		 * of a larger chunk to appear to be sooner than they should be. This seems
		 * not worth correcting)
		 */
		uint64 nalloced = s_data->data.pseq.nalloced;
		uint32 chunk_size = s_data->data.pseq.chunk_size;
		uint32 nworkers = s_data->data.pseq.nworkers;
		float worker_speed;

		uint32 n_alloced_past = nalloced - blocks_behind;
		uint32 n_chunks_passed = n_alloced_past / chunk_size;
		uint32 chunk_start_behind = nalloced - chunk_size * (n_chunks_passed + 1);
		uint32 blks_since_chunk_start = blocks_behind - chunk_start_behind;

		/*
		 * Blocks from the start of the chunk: we don't know how far the worker
		 * is through the chunk, but it is between 0 and blks_since_start. On
		 * average it is half way, so use that as our guess.
		 */
		blocks_remaining = blks_since_chunk_start / 2;

		/*
		 * Scan speed: we are now considering just one worker, so its speed is lower.
		 * Assume each worker goes at the same rate and just take the average.
		 */
		worker_speed = stats.est_speed / (float)nworkers;

		/* Calculate the result */
		res = (long) ((float) blocks_remaining / worker_speed);
	}
	return res;
}

/*
 * Estimate the time to next access of a block group based on the tracked metadata.
 */
<<<<<<< HEAD
unsigned long BlockGroupTimeToNextConsumption(BlockGroupData *const bgdata, bool *requestedPtr) {
=======
unsigned long BlockGroupTimeToNextConsumption(BlockGroupData *const bgdata, bool *requestedPtr, unsigned long now) {
>>>>>>> b0961898
	unsigned long min_next_access = AccessTimeNotRequested;
	slist_iter iter;
	unsigned long bg_est_invalid_at;
	unsigned long bg_est_next_access;

	Assert(bgdata != NULL);

	// Initially assume not requested
	*requestedPtr = false;

	/* If there is an estimate and it is recent enough, use it directly */
	bg_est_invalid_at = bgdata->est_invalid_at;
	bg_est_next_access = bgdata->est_next_access;
	if (now <= bg_est_invalid_at) {
		*requestedPtr = (bg_est_next_access != AccessTimeNotRequested);
		/* Return value is *time to next access*, NOT *next access time* */
		if (bg_est_next_access <= now) return 1;
		else return bg_est_next_access - now;
	}

	// Lock the scan list before we start
	bg_lock_scans(bgdata, LW_SHARED);

	// not requested if there are no scans
	if (slist_is_empty(&bgdata->scans_list)) {
		bg_unlock_scans(bgdata);
		return AccessTimeNotRequested;
	}

	// loop over the scans and check the next access time estimate from that scan
	slist_foreach(iter, &bgdata->scans_list) {
		BlockGroupScanListElem * it = slist_container(BlockGroupScanListElem, slist, iter.cur);

		const unsigned long time_to_next_access = ScanTimeToNextConsumption(it);

		if (time_to_next_access != AccessTimeNotRequested
				&& time_to_next_access < min_next_access) {
			min_next_access = time_to_next_access;
			*requestedPtr = true;
		}
	}
	bg_unlock_scans(bgdata);

	if (false == *requestedPtr) {
		min_next_access = AccessTimeNotRequested;
		bgdata->est_next_access = AccessTimeNotRequested;
	} else {
<<<<<<< HEAD
		Assert(min_next_access != AccessTimeNotRequested);
		return min_next_access;
=======
		bgdata->est_next_access = now + min_next_access;
>>>>>>> b0961898
	}

	bgdata->est_invalid_at = now + pbm_bg_naest_max_age_ns;

	return min_next_access;
}

/* Delete a specific scan from the list of the given block group */
bool block_group_delete_scan(ScanId id, BlockGroupData *groupData) {
	slist_mutable_iter iter;

	// Lock the list before we start
	bg_lock_scans(groupData, LW_EXCLUSIVE);

	// Search the list to remove the scan
	slist_foreach_modify(iter, &groupData->scans_list) {
		BlockGroupScanListElem * it = slist_container(BlockGroupScanListElem, slist, iter.cur);

		// If we find the scan: remove it and add to free list, and then we are done
		if (it->scan_id == id) {
			slist_delete_current(&iter);

			bg_unlock_scans(groupData);
			free_bg_scan_elem(it);
			return true;
		}
	}

	// Didn't find it
	bg_unlock_scans(groupData);
	return false;
}

/*
 * Remove a scan from a range of blocks which may wrap around if lo > hi.
 *
 * Parameters are block *group* numbers.
 */
void remove_seq_scan_from_range_circular(pbm_bg_iterator *bg_it, const ScanHashEntry *const scan_entry, const uint32 lo, const uint32 hi) {
	const ScanId id = scan_entry->id;
	const BlockNumber nblocks = scan_entry->data.nblocks;

	/* Nothing to remove if there were no blocks to begin with */
	if (0 == nblocks) return;

	/* Remove the ranges, handling wrap-around if applicable */
	if (lo <= hi) {
		remove_seq_scan_from_block_range(bg_it, id, lo, hi);
	} else {
		BlockNumber upper = BLOCK_GROUP(nblocks - 1) + 1;
		remove_seq_scan_from_block_range(bg_it, id, lo, upper);
		remove_seq_scan_from_block_range(bg_it, id, 0, hi);
	}
}

/*
 * When the given scan is done, remove it from the remaining range of blocks.
 *
 * This acquires SHARED lock on PbmBlocksLock, and locks the individual
 * block groups as required.
 */
void remove_seq_scan_from_block_range(pbm_bg_iterator * bg_it, const ScanId id, const uint32 lo, const uint32 hi) {
	uint32 bgnum;
	uint32 i;
	BlockGroupHashEntry * bs_entry;

	// Nothing to do with empty range
	if (lo == hi) {
		return;
	}

	/* Sanity checks */
	Assert(lo <= hi);

	/* Find starting hash entry */
	bgit_advance_to(bg_it, lo);
	bs_entry = bg_it->entry;

	// Loop over the linked hash map entries
	bgnum 	= lo;
	i 		= bgnum % BLOCK_GROUP_SEG_SIZE;
	for ( ; bs_entry != NULL && bgnum < hi; bs_entry = bgit_advance_one(bg_it)) {
		// Loop over block groups in the entry
		for ( ; i < BLOCK_GROUP_SEG_SIZE && bgnum < hi; ++i, ++bgnum) {
			BlockGroupData * block_group = &bs_entry->groups[i];
			bool deleted = block_group_delete_scan(id, block_group);
#if PBM_USE_PQ
			if (deleted) {
				RefreshBlockGroup(block_group);
			}
#endif /* PBM_USE_PQ */
			/* Scan was deleted - invalidate next access estimate */
			if (deleted) {
				block_group->est_invalid_at = 0;
			}
		}

		// start at first block group of the next entry
		i = 0;
	}

	/*
	 * DEBUGGING: make sure we could iterate all the way through...
	 */
	if (bgnum < hi) {
		elog(WARNING, "didnt get to the end of the range! expected %u but only got to %u",
			 hi, bgnum);
	}
}

/*
 * Remove a bitmap scan from current position in `scan_state` up to the specified hi endpoint.
 *
 * Used for both reporting progress and cleaning up at the end of a scan.
 */
int remove_bitmap_scan_from_block_range(const ScanId id, struct PBM_LocalBitmapScanState *const scan_state,
										const BlockNumber bg_hi) {
	pbm_bg_iterator bg_it = scan_state->bg_it;
	const bgcnt_vec *const v = &scan_state->block_groups;
	int i;

	/* Remove scan from the relevant block groups */
	for (i = scan_state->vec_idx; bg_hi > v->items[i].block_group; ++i) {
		const BlockNumber blk = v->items[i].block_group;
		BlockGroupData * data;
		bool deleted;

		/* Don't go past the end of the list */
		if (i >= v->len) {
			break;
		}

		/* Advance segment iterator to the next needed segment if applicable */
		data = bgit_advance_to(&bg_it, blk);

		/* Delete scan from the group and refresh the group if applicable */
		deleted = block_group_delete_scan(id, data);
#if PBM_USE_PQ
		if (deleted) {
			RefreshBlockGroup(data);
		}
#endif /* PBM_USE_PQ */
		/* Scan was deleted - invalidate next access estimate */
		if (deleted) {
			data->est_invalid_at = 0;
		}
	}

	return i;
}

#if PBM_USE_PQ
/*
 * Refresh a block group in the PQ.
 *
 * This computes the next consumption time and moves the block group to the appropriate bucket,
 * removing it from the current one first.
 */
void RefreshBlockGroup(BlockGroupData *const data) {
	bool requested;
	bool has_buffers = (data->buffers_head >= 0);
	unsigned long t;

	// Check if this group should be in the PQ.
	// If so, move it to the appropriate bucket. If not, remove it from its bucket if applicable.
	if (has_buffers) {
		t = PageNextConsumption(data, &requested);
		PQ_RefreshBlockGroup(data, t, requested);
	} else {
		PQ_RemoveBlockGroup(data);
	}
}

/*
 * If enough time has passed, shift the PQ buckets to reflect the passage of time.
 *
 * This should generally be called just before inserting or refreshing a block
 * group. We don't want to put a block group in the wrong bucket just because
 * the buckets are out of date.
 */
void PQ_RefreshRequestedBuckets(void) {
	unsigned long ts = get_timeslice();
	unsigned long last_shifted_ts = pbm->BlockQueue->last_shifted_time_slice;
	bool up_to_date = (last_shifted_ts + 1 > ts);

#if defined(TRACE_PBM) && defined(TRACE_PBM_PQ_REFRESH)
	elog(INFO, "PBM refresh buckets: t=%ld, last=%ld, up_to_date=%s",
		 ts, last_shifted_ts, up_to_date?"true":"false");
#endif // TRACE_PBM_PQ_REFRESH

	// Nothing to do if already up to date
	if (up_to_date) return;

	// Shift the PQ buckets as many times as necessary to catch up
	LOCK_GUARD_V2(PbmPqBucketsLock, LW_EXCLUSIVE) {
		while (PQ_ShiftBucketsWithLock(ts)) ;
	}
}
#endif /* PBM_USE_PQ */


#if PBM_TRACK_STATS
void clear_buffer_stats(PbmBufferDescStats * stats) {
	/* Use "AccessTimeNotRequested" for fewer than N recent accesses */
	for(int i = 0; i < PBM_BUFFER_NUM_RECENT_ACCESS; ++i) {
		stats->recent_accesses[i] = AccessTimeNotRequested;
	}
}

void init_buffer_stats(PbmBufferDescStatsPadded * stats) {
	SpinLockInit(&stats->stats.slock);
	clear_buffer_stats(&stats->stats);
}

PbmBufferDescStats * get_buffer_stats(const BufferDesc *const buf) {
	return &pbm->buffer_stats[buf->buf_id].stats;
}

void update_buffer_recent_access(PbmBufferDescStats * stats, uint64 now) {
	static const uint64 upper_idx = PBM_BUFFER_NUM_RECENT_ACCESS - 1;

	SpinLockAcquire(&stats->slock);

	/* Shift everything left by 1 */
	for (int i = 0; i < upper_idx; ++i) {
		stats->recent_accesses[i] = stats->recent_accesses[i+1];
	}

	/* Most recent access ist stored at the end */
	stats->recent_accesses[upper_idx] = now;

	SpinLockRelease(&stats->slock);
}

uint64 est_inter_access_time(PbmBufferDescStats * stats, uint64 now, int * n_accesses) {
	uint64 min_access = 0;
	int num_accesses = PBM_BUFFER_NUM_RECENT_ACCESS;

	SpinLockAcquire(&stats->slock);
	/* Find min access and count how many times are actually valid */
	for (int i = 0; i < PBM_BUFFER_NUM_RECENT_ACCESS; ++i) {
		if (stats->recent_accesses[i] == AccessTimeNotRequested) {
			--num_accesses;
		}
		else {
			min_access = stats->recent_accesses[i];
			break;
		}
	}
	SpinLockRelease(&stats->slock);

	/* It is possible we have no recent accesses if the buffer was evicted but
	 * new page hasn't been "accessed" yet (the method hasn't been called).
	 * Make sure this is signaled to caller and we don't divide by 0. */
	if (num_accesses <= 0) {
		*n_accesses = 0;
		return AccessTimeNotRequested;
	}

	/* If we wanted just the average inter-access times: it would be:
	 * 		(max_access - min_access) / (num_accesses-1)
	 * Using `now` as the upper bound and `num_accesses` with no -1 is
	 * pretending we have an access right now. This has a few benefits:
	 *  - free aging if we don't access a buffer
	 *  - if we've only accessed it once, it reverts to just "time since last
	 *    access" which is probably how we would handle that case anyways.
	 *  - also weights actual inter-access time depending on how much data we
	 *    have, valuing time-since-last-access more if we have less data.
	 */
	*n_accesses = num_accesses;
	return (now - min_access) / num_accesses;
}
#endif /* PBM_TRACK_STATS */


#if PBM_EVICT_MODE == PBM_EVICT_MODE_PQ_SINGLE
BufferDesc* PBM_EvictPage(uint32 * buf_state) {
	return PQ_Evict(pbm->BlockQueue, buf_state);
}
#elif PBM_EVICT_MODE == PBM_EVICT_MODE_SAMPLING

/* Tracking the randomly chosen buffers */
typedef struct PBM_BufSample {
	struct BufferDesc * buf; /* The chosen buffer */
	BufferTag tag; /* The tag when we choose the sample */
	unsigned long next_access_time;
} PBM_BufSample;

/*
 * Heap functions for managing the list of PBM_BufSample.
 *
 * Essentially we are doing heap sort: heapify then remove max repeatedly.
 */
static inline void swap_buf_s(PBM_BufSample * a, PBM_BufSample * b) {
	PBM_BufSample temp = *a;
	*a = *b;
	*b = temp;
}
static inline size_t bh_parent(size_t i) { return (i-1)/2; }
static inline size_t bh_left(size_t i) { return 2*i + 1; }
static inline size_t bh_right(size_t i) { return 2*i + 2; }
static inline void bh_fix_down(size_t i, PBM_BufSample * h, size_t n) {
	for (;;) {
		size_t l = bh_left(i);
		size_t r = bh_right(i);
		size_t m; /* index of child with larger access time */

		/* Stop if no children */
		if (l >= n) return;

		/* Find child with larger access time */
		if (r >= n) m = l;
		else if (h[l].next_access_time > h[r].next_access_time) m = l;
		else m = r;

		/* Stop if current is already bigger */
		if (h[i].next_access_time >= h[m].next_access_time) return;

		/* Otherwise swap down and continue from there */
		swap_buf_s(&h[i], &h[m]);

		i = m;
	}
}
static inline void bh_heapify(PBM_BufSample * h, size_t n) {
	for (size_t i = bh_parent(n-1)+1; i > 0; --i) {
		bh_fix_down(i-1, h, n);
	}
}
static inline void bh_pop(PBM_BufSample * h, size_t n) {
	h[0] = h[n-1];
	bh_fix_down(0, h, n-1);
}

/*
 * Sanity check that the group is the right hash entry.
 */
static inline bool bg_check_buftag(BufferTag * tag, BlockGroupData * bgdata) {
	const BlockNumber blockNum = tag->blockNum;
	const BlockNumber bgroup = BLOCK_GROUP(blockNum);
	const BlockNumber bseg = BLOCK_GROUP_SEGMENT(bgroup);
	const BlockNumber seg_offset = bgroup % BLOCK_GROUP_SEG_SIZE;

	const BlockGroupData * bg_array_start = bgdata - seg_offset;
	const size_t groups_offset = offsetof(BlockGroupHashEntry, groups);

	const BlockGroupHashEntry * entry =
			(BlockGroupHashEntry *)((char *)(bg_array_start) - groups_offset);

	bool tag_matches = (RelFileNodeEquals(entry->key.rnode, tag->rnode))
			&& (entry->key.forkNum == tag->forkNum)
			&& (entry->key.seg == bseg);

	return tag_matches;
}

/*
 * Choose a buffer to evict using the sampling-based eviction strategy.
 *
 * This will return a buffer with the header lock held.
 *
 * If selection fails because the buffers all got pinned again or evicted by
 * someone else after we sorted, this will return NULL and the caller should
 * try a different strategy. (possibly try again, or pick randomly)
 */
BufferDesc * PBM_EvictPage(uint32 * buf_state) {
	BufferDesc * buf;
	uint32 local_buf_state;
	BlockGroupData * bgdata;
	bool requested;
	unsigned long next_access;
	unsigned long now;

	// array of samples
	PBM_BufSample samples[PBM_EVICT_MAX_SAMPLES];
	int n_selected = 0;

	// find the configured number of samples
	while (n_selected < pbm_evict_num_samples) {
		/* Pick a random buffer */
		buf = GetBufferDescriptor(random() % NBuffers);
		samples[n_selected].buf = buf;

		/* If the buffer is pinned, skip it and pick another */
		local_buf_state = LockBufHdr(buf);
		if (BUF_STATE_GET_REFCOUNT(local_buf_state) != 0) {
			UnlockBufHdr(buf, local_buf_state);
			continue;
		}

		/* If no cached block group, buffer is not valid so just use it. */
		if (buf->pbm_bg == NULL) {
			Assert(!(local_buf_state & BM_VALID));
			Assert(!(local_buf_state & BM_TAG_VALID));
			Assert(buf->tag.blockNum == InvalidBlockNumber);

			*buf_state = local_buf_state;
			return buf;
		}

		/* Copy the tag and cached block group atomically before unlocking */
		samples[n_selected].tag = buf->tag;
		bgdata = buf->pbm_bg;
		UnlockBufHdr(buf, local_buf_state);

		/* Sanity checks */
		Assert(bgdata != NULL);
		Assert(bg_check_buftag(&samples[n_selected].tag, bgdata));

<<<<<<< HEAD
		/* Compute next access time */
#if PBM_TRACK_STATS
		{ /* Scope to silence -Wdeclaration-after-statement... */
			int naccesses;
			uint64 bg_next_consumption = BlockGroupTimeToNextConsumption(bgdata, &requested);
			uint64 now = get_time_ns();
			uint64 buffer_est_inter_access = est_inter_access_time(get_buffer_stats(buf), now, &naccesses);
			if (requested && naccesses > 1) {
				/* Consider both registered estimate and inter-access estimate
				 * if it is requested and more than one recent access */
				next_access = now + Min(bg_next_consumption, buffer_est_inter_access);
			} else if (requested) {
				/* Ignore inter-access time if we only have one access so far */
				next_access = now + bg_next_consumption;
			} else if (naccesses > 0) {
				/* If not requested, use the time-since-last-access.
				 * Also lie about being requested to prevent it getting used
				 * immediately in the next block.*/
				next_access = now + buffer_est_inter_access;
				requested = true;
			}
		}
#else
		next_access = get_time_ns() + BlockGroupTimeToNextConsumption(bgdata, &requested);
#endif
=======
		/* Compute time to next access */
		/* NOTE: here "next_access" is "time to next access" NOT "next access time".
		 * May need changes with pbm_part3. */
		now = get_time_ns();
		next_access = BlockGroupTimeToNextConsumption(bgdata, &requested, now);
>>>>>>> b0961898
		samples[n_selected].next_access_time = next_access;

		/* If it is "not requested", try to use it immediately.
		 * Need to check it is still not pinned. */
		if (!requested) {
			local_buf_state = LockBufHdr(buf);
			if (BUF_STATE_GET_REFCOUNT(local_buf_state) == 0
					&& BUFFERTAGS_EQUAL(buf->tag, samples[n_selected].tag)) {
				/* Not pinned AND tag didn't change - use it without more samples */
				*buf_state = local_buf_state;
				return buf;
			}

			/* Got pinned - unlock and pick something else */
			UnlockBufHdr(buf, local_buf_state);
		} else {
			/* Buffer is requested and not pinned - keep it as a sample */
			n_selected += 1;
		}
	}

	/* Heapify our samples */
	bh_heapify(samples, n_selected);

	while (n_selected > 0) {
		buf = samples[0].buf;

		/* Check buffer with largest next-access time. Make sure that:
		 *  - nobody pinned it while we weren't looking (and is still using it)
		 *  - nobody evicted it while we weren't looking so it is actually a different buffer now
		 */
		local_buf_state = LockBufHdr(buf);
		if (BUF_STATE_GET_REFCOUNT(local_buf_state) == 0
				&& BUFFERTAGS_EQUAL(buf->tag, samples[0].tag)) {
			/* Not pinned AND tag didn't change - evict this one */
			*buf_state = local_buf_state;
			return buf;
		}

		/* Someone stole it - remove from the heap and pick a different one */
		UnlockBufHdr(buf, local_buf_state);

		bh_pop(samples, n_selected);
		--n_selected;
	}

	/* Too many race conditions while evicting - give up!
	 * Caller should pick something randomly */
	return NULL;
}
#endif // PBM_EVICT_MODE


// ### clean up the debugging code below

#ifdef SANITY_PBM_BUFFERS
void sanity_check_verify_block_group_buffers(const BufferDesc * const buf) {
	const RelFileNode rnode = buf->tag.rnode;
	const ForkNumber  fork = buf->tag.forkNum;
	const BlockNumber bgroup = BLOCK_GROUP(buf->tag.blockNum);

	int num_traversed = 0;

	// get first buffer in the list
	const BufferDesc * it = buf;

	Assert(it->pbm_bgroup_prev > FREENEXT_NOT_IN_LIST && it->pbm_bgroup_next > FREENEXT_NOT_IN_LIST);

	while (it->pbm_bgroup_prev != FREENEXT_END_OF_LIST) {
		it = GetBufferDescriptor(it->pbm_bgroup_prev);
		++num_traversed;
		if (num_traversed % 100 == 0) {
			elog(WARNING, "sanity_check traversed 100 blocks!");

			it = buf;
			for (int i = 0; i < 10; ++i) {
				const BufferTag tag = it->tag;
				elog(WARNING, " tbl={spc=%u, db=%u, rel=%u, fork=%d} block#=%u (group=%u) prev=%d next=%d",
					 tag.rnode.spcNode, tag.rnode.dbNode, tag.rnode.relNode, tag.forkNum, tag.blockNum, BLOCK_GROUP(tag.blockNum),
					 it->pbm_bgroup_prev, it->pbm_bgroup_next
				);
				it = GetBufferDescriptor(it->pbm_bgroup_prev);
			}

			elog(ERROR, "sanity_check traversed 100 blocks!");
			return;
		}
	}

	// make sure everything in the list has the same group
	while (it != NULL) {
		if (it->tag.rnode.spcNode != rnode.spcNode
			|| it->tag.rnode.dbNode != rnode.dbNode
			|| it->tag.rnode.relNode != rnode.relNode
			|| it->tag.forkNum != fork
			|| BLOCK_GROUP(it->tag.blockNum) != bgroup)
		{
			const BufferTag tag = it->tag;

			list_all_buffers();

			/* Note: this check is likely to fail with parallel workloads
			 * because the buffers can get moved around while we're checking
			 * everything. */
			elog(ERROR, "BLOCK GROUP has buffer from the wrong group!  buf_id=%d"
						"\n\texpected: \ttbl={spc=%u, db=%u, rel=%u, fork=%d} block_group=%u"
						"\n\tgot:      \ttbl={spc=%u, db=%u, rel=%u, fork=%d} block#=%u (group=%u)",
				 it->buf_id,
				 rnode.spcNode, rnode.dbNode, rnode.relNode, fork, bgroup,
				 tag.rnode.spcNode, tag.rnode.dbNode, tag.rnode.relNode, tag.forkNum, tag.blockNum, BLOCK_GROUP(tag.blockNum)
			);
		}
		if (FREENEXT_END_OF_LIST == it->pbm_bgroup_next) it = NULL;
		else it = GetBufferDescriptor(it->pbm_bgroup_next);
	}
}

void list_all_buffers(void) {
	bool found;
	BlockGroupData * data;
	Buffer bid;

	for (int i = 0; i < NBuffers; ++i) {
		BufferDesc *buf = GetBufferDescriptor(i);
		BufferTag tag = buf->tag;
		elog(WARNING, "BLOCK %d: \tspc=%u, db=%u, rel=%u, fork=%d, block=%u (group=%u) \tprev=%d  next=%d",
			 i, tag.rnode.spcNode, tag.rnode.dbNode, tag.rnode.relNode, tag.forkNum, tag.blockNum,
			 BLOCK_GROUP(tag.blockNum), buf->pbm_bgroup_prev, buf->pbm_bgroup_next
		);

		data = search_block_group(&buf->tag, &found);

		if (!found || data == NULL) {
			elog(WARNING, "\tGROUP NOT FOUND!  prev=%d  next=%d", buf->pbm_bgroup_prev, buf->pbm_bgroup_next);
			continue;
		}

		for (bid = data->buffers_head; bid >= 0 && bid <= NBuffers; bid = GetBufferDescriptor(bid)->pbm_bgroup_next) {
			BufferDesc *buf2 = GetBufferDescriptor(bid);
			tag = buf2->tag;
			elog(WARNING, "\tbid=%d:  \tspc=%u, db=%u, rel=%u, fork=%d, block=%u (group=%u) \tPREV=%d, NEXT=%d",
				 bid,
				 tag.rnode.spcNode, tag.rnode.dbNode, tag.rnode.relNode, tag.forkNum, tag.blockNum,
				 BLOCK_GROUP(tag.blockNum), buf2->pbm_bgroup_prev, buf2->pbm_bgroup_next
			);
		}
	}
}
#endif // SANITY_PBM_BUFFERS

#if defined(TRACE_PBM)
void debug_buffer_access(BufferDesc* buf, char* msg) {
	bool found, requested;
	char* msg2;
	BlockNumber blockNum = buf->tag.blockNum;
	BlockNumber blockGroup = BLOCK_GROUP(blockNum);
	TableData tbl = (TableData){
			.rnode = buf->tag.rnode,
			.forkNum = buf->tag.forkNum,
	};
	unsigned long next_access_time = AccessTimeNotRequested;
	unsigned long now = get_time_ns();

	BlockGroupData *const block_scans = search_block_group(&buf->tag, &found);
	if (true == found) {
		next_access_time = BlockGroupTimeToNextConsumption(block_scans, &requested);
	}

	if (false == found) msg2 = "NOT TRACKED";
	else if (false == requested) msg2 = "NOT REQUESTED";
	else msg2 = "~";

	elog(INFO, "PBM %s (%s): tbl={spc=%u, db=%u, rel=%u} block=%u group=%u --- now=%lu, next_access=%lu",
		 msg,
		 msg2,
		 tbl.rnode.spcNode,
		 tbl.rnode.dbNode,
		 tbl.rnode.relNode,
		 blockNum,
		 blockGroup,
		 now,
		 next_access_time
	);
}
#endif

// Print debugging information for a single entry in the scans hash map.
static
void debug_append_scan_data(StringInfoData* str, ScanHashEntry* entry) {
	SharedScanStats stats = entry->data.stats;
	appendStringInfo(str, "{id=%lu, start=%u, nblocks=%u, speed=%f}",
					 entry->id,
					 entry->data.startBlock,
					 entry->data.nblocks,
					 stats.est_speed
	);
}

// Print the whole scans map for debugging.
void debug_log_scan_map(void) {
	StringInfoData str;
	initStringInfo(&str);

	LOCK_GUARD_V2(PbmScansLock, LW_SHARED) {
		HASH_SEQ_STATUS status;
		ScanHashEntry * entry;

		hash_seq_init(&status, pbm->ScanMap);

		for (;;) {
			entry = hash_seq_search(&status);
			if (NULL == entry) break;

			appendStringInfoString(&str, "\n\t");
			debug_append_scan_data(&str, entry);
		}
	}

	ereport(INFO, (errmsg_internal("PBM scan map:"), errdetail_internal("%s", str.data)));
	pfree(str.data);
}

// Append debugging information for one block group
static
void debug_append_bg_data(StringInfoData *str, BlockGroupData *data, BlockNumber bgroup) {
	BlockNumber seg = BLOCK_GROUP_SEGMENT(bgroup);
	slist_iter it;

	appendStringInfo(str, "\n\t\tseg=%u, bg=%3u, addr=%p scans=",
		seg, bgroup, data
	);

	bg_lock_scans(data, LW_SHARED);

	slist_foreach(it, &data->scans_list) {
		BlockGroupScanListElem * elem = slist_container(BlockGroupScanListElem, slist, it.cur);

		appendStringInfo(str, " {id=%3lu, behind=%5u}",
			elem->scan_id, elem->blocks_behind
		);
	}

	bg_unlock_scans(data);
}

// Print debugging information for a relation in the block group map
static
void debug_append_bgseg_data(StringInfoData* str, BlockGroupHashEntry* entry) {
	appendStringInfo(str, "\n\ttbl={spc=%u, db=%u, rel=%u, fork=%u}",
		entry->key.rnode.spcNode, entry->key.rnode.dbNode, entry->key.rnode.relNode, entry->key.forkNum
	);

	// Print something for each segment
	for ( ; NULL != entry; entry = entry->seg_next) {
		BlockGroupData * data = &entry->groups[0];
		debug_append_bg_data(str, data, entry->key.seg * BLOCK_GROUP_SEG_SIZE);
		debug_append_bg_data(str, data + 1, entry->key.seg * BLOCK_GROUP_SEG_SIZE + 1);
		debug_append_bg_data(str, data + 16, entry->key.seg * BLOCK_GROUP_SEG_SIZE + 16);
		debug_append_bg_data(str, data + 128, entry->key.seg * BLOCK_GROUP_SEG_SIZE + 128);
	}
}

// Print the whole block group map for debugging
void debug_log_blockgroup_map(void) {
	StringInfoData str;
	initStringInfo(&str);

	LOCK_GUARD_V2(PbmBlocksLock, LW_SHARED) {
		HASH_SEQ_STATUS status;
		BlockGroupHashEntry * entry;

		hash_seq_init(&status, pbm->BlockGroupMap);

		for (;;) {
			entry = hash_seq_search(&status);
			if (NULL == entry) break;

			// do each table in order
			if (entry->key.seg != 0) continue;

			debug_append_bgseg_data(&str, entry);
		}
	}

	ereport(INFO, (errmsg_internal("PBM block group map:"), errdetail_internal("%s", str.data)));
	pfree(str.data);
}

#if PBM_USE_PQ
void debug_log_find_blockgroup_buffers(void) {
	StringInfoData str;
	initStringInfo(&str);

	LOCK_GUARD_V2(PbmBlocksLock, LW_SHARED) {
		HASH_SEQ_STATUS status;
		BlockGroupHashEntry * entry;

		hash_seq_init(&status, pbm->BlockGroupMap);

		// each hash entry
		for (;;) {
			entry = hash_seq_search(&status);
			if (NULL == entry) break;

			// each group in the entry
			for (int i = 0; i < BLOCK_GROUP_SEG_SIZE; ++i) {
				BlockGroupData * data = &entry->groups[i];
				Buffer b;

				// print out block group if it has buffers
				if (data->buffers_head != FREENEXT_END_OF_LIST) {
					appendStringInfo(&str, "\n\ttbl={spc=%u, db=%u, rel=%u, fork=%d} "
										   "blk=%d :  "
						, entry->key.rnode.spcNode, entry->key.rnode.dbNode, entry->key.rnode.relNode, entry->key.forkNum
						, entry->key.seg * BLOCK_GROUP_SEG_SIZE + i
					);

					// append list of buffers for the block group
					for(b = data->buffers_head; b >= 0; ) {
						BufferDesc * buf = GetBufferDescriptor(b);
						appendStringInfo(&str, " %d", b);

						b = buf->pbm_bgroup_next;
					}
					appendStringInfo(&str, " %d", b);
				}
			}
		}
	}

	ereport(INFO, (errmsg_internal("PBM block groups:"), errdetail_internal("%s", str.data)));

	pfree(str.data);
}
#endif /* PBM_USE_PQ */

/* Assert the given scan has been completely removed from everything */
void assert_scan_completely_unregistered(ScanHashEntry * scan) {
#ifdef SANITY_PBM_SCAN_FULLY_UNREGISTERED
	bool found;
	int bgnum = 0;
	BlockGroupHashEntry * bgseg_it;
	BlockGroupHashKey bgkey = {
		.rnode = scan->data.tbl.rnode,
		.forkNum = scan->data.tbl.forkNum,
		.seg = 0,
	};

	/* First segment */
	LOCK_GUARD_V2(PbmBlocksLock, LW_SHARED) {
		bgseg_it = hash_search(pbm->BlockGroupMap, &bgkey, HASH_FIND, &found);
	}
	Assert(found);

	for ( ; bgseg_it != NULL; bgseg_it = bgseg_it->seg_next) {
		for (int i = 0; i < BLOCK_GROUP_SEG_SIZE; ++i) {
			BlockGroupData * bg = &bgseg_it->groups[i];
			slist_iter it;

			bg_lock_scans(bg, LW_SHARED);

			slist_foreach(it, &bg->scans_list) {
				BlockGroupScanListElem * elem = slist_container(BlockGroupScanListElem, slist, it.cur);

				if (elem->scan_id == scan->id) {
					elog(ERROR, "Scan %lu was not fully unregistered! still registered for block group %d "
								"tbl={spc=%u, db=%u, rel=%u, fork=%u}"
						, scan->id, bgnum
						, bgkey.rnode.spcNode, bgkey.rnode.dbNode, bgkey.rnode.relNode, bgkey.forkNum
					);
				}
			}

			bg_unlock_scans(bg);
			++bgnum;
		}
	}
#endif /* SANITY_PBM_SCAN_FULLY_UNREGISTERED */
}<|MERGE_RESOLUTION|>--- conflicted
+++ resolved
@@ -105,11 +105,7 @@
 // managing buffer priority
 static inline unsigned long ScanTimeToNextConsumption(const BlockGroupScanListElem * bg_scan);
 
-<<<<<<< HEAD
-static unsigned long BlockGroupTimeToNextConsumption(BlockGroupData * bgdata, bool * requestedPtr);
-=======
 static unsigned long BlockGroupTimeToNextConsumption(BlockGroupData * bgdata, bool * requestedPtr, unsigned long now);
->>>>>>> b0961898
 
 
 // removing scans from block groups
@@ -242,16 +238,12 @@
 #if PBM_USE_PQ
 	size = add_size(size, PbmPqShmemSize());
 #endif /* PBM_USE_PQ */
-<<<<<<< HEAD
 
 #if PBM_TRACK_STATS
 	size = add_size(size, NBuffers * sizeof(PbmBufferDescStatsPadded));
 #endif /* PBM_TRACK_STATS */
 
-#ifdef TRACE_PBM
-=======
 #if defined(TRACE_PBM) || true
->>>>>>> b0961898
 	{
 		Size bytes = size % 1024;
 		Size kb = (size / 1024) % 1024;
@@ -1947,11 +1939,7 @@
 /*
  * Estimate the time to next access of a block group based on the tracked metadata.
  */
-<<<<<<< HEAD
-unsigned long BlockGroupTimeToNextConsumption(BlockGroupData *const bgdata, bool *requestedPtr) {
-=======
 unsigned long BlockGroupTimeToNextConsumption(BlockGroupData *const bgdata, bool *requestedPtr, unsigned long now) {
->>>>>>> b0961898
 	unsigned long min_next_access = AccessTimeNotRequested;
 	slist_iter iter;
 	unsigned long bg_est_invalid_at;
@@ -1999,12 +1987,7 @@
 		min_next_access = AccessTimeNotRequested;
 		bgdata->est_next_access = AccessTimeNotRequested;
 	} else {
-<<<<<<< HEAD
-		Assert(min_next_access != AccessTimeNotRequested);
-		return min_next_access;
-=======
 		bgdata->est_next_access = now + min_next_access;
->>>>>>> b0961898
 	}
 
 	bgdata->est_invalid_at = now + pbm_bg_naest_max_age_ns;
@@ -2414,39 +2397,32 @@
 		Assert(bgdata != NULL);
 		Assert(bg_check_buftag(&samples[n_selected].tag, bgdata));
 
-<<<<<<< HEAD
-		/* Compute next access time */
+		/* Compute time to next access */
+		/* NOTE: here "next_access" is "time to next access" NOT "next access time". */
+		now = get_time_ns();
 #if PBM_TRACK_STATS
 		{ /* Scope to silence -Wdeclaration-after-statement... */
 			int naccesses;
-			uint64 bg_next_consumption = BlockGroupTimeToNextConsumption(bgdata, &requested);
-			uint64 now = get_time_ns();
+			uint64 bg_next_consumption = BlockGroupTimeToNextConsumption(bgdata, &requested, now);
 			uint64 buffer_est_inter_access = est_inter_access_time(get_buffer_stats(buf), now, &naccesses);
 			if (requested && naccesses > 1) {
 				/* Consider both registered estimate and inter-access estimate
 				 * if it is requested and more than one recent access */
-				next_access = now + Min(bg_next_consumption, buffer_est_inter_access);
+				next_access = Min(bg_next_consumption, buffer_est_inter_access);
 			} else if (requested) {
 				/* Ignore inter-access time if we only have one access so far */
-				next_access = now + bg_next_consumption;
+				next_access = bg_next_consumption;
 			} else if (naccesses > 0) {
 				/* If not requested, use the time-since-last-access.
 				 * Also lie about being requested to prevent it getting used
 				 * immediately in the next block.*/
-				next_access = now + buffer_est_inter_access;
+				next_access = buffer_est_inter_access;
 				requested = true;
 			}
 		}
 #else
-		next_access = get_time_ns() + BlockGroupTimeToNextConsumption(bgdata, &requested);
+		next_access = BlockGroupTimeToNextConsumption(bgdata, &requested, now);
 #endif
-=======
-		/* Compute time to next access */
-		/* NOTE: here "next_access" is "time to next access" NOT "next access time".
-		 * May need changes with pbm_part3. */
-		now = get_time_ns();
-		next_access = BlockGroupTimeToNextConsumption(bgdata, &requested, now);
->>>>>>> b0961898
 		samples[n_selected].next_access_time = next_access;
 
 		/* If it is "not requested", try to use it immediately.

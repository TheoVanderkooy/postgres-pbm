/*
 * Predictive Buffer Manager
 */
#include "postgres.h"

/* PBM includes */
#include "storage/pbm.h"
#include "storage/pbm/pbm_background.h"
#include "storage/pbm/pbm_internal.h"

/* Other files */
#include "lib/stringinfo.h"
#include "miscadmin.h"
#include "nodes/execnodes.h"
#include "optimizer/optimizer.h"
#include "storage/bufmgr.h"
#include "storage/shmem.h"

// included last to avoid IDE complaining about unused imports...
#include "storage/buf_internals.h"
#include "access/parallel.h"
#include "access/heapam.h"
#include "catalog/index.h"
#include "lib/simplehash.h"

#include <time.h>

// TODO! look for ### comments --- low-priority/later TODOs
// TODO! look for DEBUGGING comments and disable/remove them once they definitely aren't needed


/* Global pointer to the single PBM */
PbmShared* pbm;

/* Configuration variables */
int pbm_evict_num_samples;
double pbm_bg_naest_max_age_s;
unsigned long pbm_bg_naest_max_age_ns;


/*-------------------------------------------------------------------------
 * Prototypes for private methods
 *-------------------------------------------------------------------------
 */


// Shared logic of the public API methods (register/unregister/report position)
static inline BlockGroupHashEntry * RegisterInitBlockGroupEntries(BlockGroupHashKey * bgkey, BlockNumber nblocks);
static inline ScanHashEntry * RegisterCreateScanEntry(TableData * tbl, BlockNumber startblock, BlockNumber nblocks, ParallelBlockTableScanDesc parallelSeqScanData);
static inline void UnregisterDeleteScan(ScanId id, SharedScanStats stats);
struct scan_elem_allocation_state {
	BlockGroupScanListElem * new_stats;
	BlockNumber left_to_allocate;
};
static inline BlockGroupScanListElem * alloc_scan_list_elem(struct scan_elem_allocation_state * alloc_state);
static inline BlockNumber num_block_groups(BlockNumber nblocks);
static inline BlockNumber num_block_group_segments(BlockNumber nblocks);
static inline void update_scan_speed_estimate(unsigned long elapsed, uint32 blocks, ScanHashEntry * entry);


// get current time
static inline unsigned long get_time_ns(void);
#if PBM_USE_PQ
static inline unsigned long get_timeslice(void);
#endif /* PBM_USE_PQ */


// block group + count vector methods used by bitmap scans
static inline bgcnt_vec bcvec_init(void);
static inline void bcvec_free(bgcnt_vec * vec);
static 		  void bcvec_push_back(bgcnt_vec * vec, BlockNumber bg);
static inline void bcvec_inc_last(bgcnt_vec * vec);


// initialization for internal structs
static inline void InitSeqScanStatsEntry(BlockGroupScanListElem * temp, ScanId id, ScanHashEntry * sdata, BlockNumber bgnum);
static inline void InitBlockGroupData(BlockGroupData * data);
static inline void InitBitmapScanBlockGroupCountVec(struct BitmapHeapScanState * scan, bgcnt_vec * v);


// memory management for BlockGroupScanListElem
static inline BlockGroupScanListElem * try_get_bg_scan_elem(void);
static inline void free_bg_scan_elem(BlockGroupScanListElem *it);


// lookups in applicable hash maps
static inline ScanHashEntry * search_scan(ScanId id, HASHACTION action, bool* foundPtr);
static inline BlockGroupData * search_block_group(const BufferTag * buftag, bool* foundPtr);

static BlockGroupData * search_or_create_block_group(const BufferDesc * buf);


// block group iterator methods: for remembering position on block group map
static inline void bgit_init(pbm_bg_iterator * it, const BlockGroupHashKey * bgkey);
static inline BlockGroupHashEntry * bgit_advance_one(pbm_bg_iterator * it);
static inline BlockGroupData * bgit_advance_to(pbm_bg_iterator * it, BlockNumber bg);

#if PBM_USE_PQ
// managing buffer <--> block group links
// this is most of the real work for the callbacks from freelist.c
static inline BlockGroupData * AddBufToBlockGroup(BufferDesc * buf);
static inline void RemoveBufFromBlockGroup(BufferDesc * buf);
#endif /* PBM_USE_PQ */

// managing buffer priority
static inline unsigned long ScanTimeToNextConsumption(const BlockGroupScanListElem * bg_scan);

static unsigned long BlockGroupTimeToNextConsumption(BlockGroupData * bgdata, bool * requestedPtr, unsigned long now);


// removing scans from block groups
static inline bool block_group_delete_scan(ScanId id, BlockGroupData * groupData);
static inline void
remove_seq_scan_from_range_circular(pbm_bg_iterator *bg_it, const ScanHashEntry * scan_entry, uint32 lo, uint32 hi);
static inline void remove_seq_scan_from_block_range(pbm_bg_iterator *bg_it, ScanId id, uint32 lo, uint32 hi);
static inline int
remove_bitmap_scan_from_block_range(ScanId id, struct PBM_LocalBitmapScanState * scan_state, BlockNumber bg_hi);


#if PBM_USE_PQ
// PQ methods
static inline void RefreshBlockGroup(BlockGroupData * data);
static inline void PQ_RefreshRequestedBuckets(void);
#endif /* PBM_USE_PQ */


<<<<<<< HEAD
#if PBM_TRACK_STATS
=======
>>>>>>> 1dbd0e42
// tracking recent access stats for buffers
static inline void clear_buffer_stats(PbmBufferDescStats * stats);
static inline void init_buffer_stats(PbmBufferDescStatsPadded * stats);
static inline PbmBufferDescStats * get_buffer_stats(const BufferDesc * buf);
<<<<<<< HEAD
static inline void update_buffer_recent_access(PbmBufferDescStats * stats, uint64 now);
static inline uint64 est_inter_access_time(PbmBufferDescStats *stats, uint64 now, int *n_accesses);
#endif /* PBM_TRACK_STATS */
=======
>>>>>>> 1dbd0e42


// debugging
#if defined(TRACE_PBM)
static void debug_buffer_access(BufferDesc* buf, char* msg);
#endif
static void assert_scan_completely_unregistered(ScanHashEntry * scan);

#ifdef SANITY_PBM_BUFFERS
static void list_all_buffers(void);

// sanity checks
static void sanity_check_verify_block_group_buffers(const BufferDesc * buf);
#endif


/*-------------------------------------------------------------------------
 *  PBM initialization methods
 *-------------------------------------------------------------------------
 */

/*
 * Initialization of shared PBM data structures
 */
void InitPBM(void) {
	bool found;
	int hash_flags;
	HASHCTL hash_info;
	struct timespec ts;

	/* Create shared PBM struct */
	pbm = (PbmShared*) ShmemInitStruct("Predictive buffer manager", sizeof(PbmShared), &found);

	/* If the PBM was already initialized, nothing to do. */
	if (true == found) {
		Assert(IsUnderPostmaster);
		return;
	}

	/* Otherwise, ensure the PBM is only initialized in the postmaster */
	Assert(!IsUnderPostmaster);

	/* Initialize fields */
	pbm->next_id = 0;
	SpinLockInit(&pbm->scan_free_list_lock);
	slist_init(&pbm->bg_scan_free_list);
	pbm->initial_est_speed = 0.0001f;
// ### what should be initial-initial speed estimate lol
// ### need to adjust it for units...

	/* Record starting time */
	clock_gettime(PBM_CLOCK, &ts);
	pbm->start_time_sec = ts.tv_sec;

	/* Initialize map of scans */
	hash_info = (HASHCTL){
		.keysize = sizeof(ScanId),
		.entrysize = sizeof(ScanHashEntry),
	};
	hash_flags = HASH_ELEM | HASH_BLOBS;
	pbm->ScanMap = ShmemInitHash("PBM active scan stats", 128, ScanMapMaxSize, &hash_info, hash_flags);

// ### make this partitioned! (HASH_PARTITION)
	/* Initialize map of block groups */
	hash_info = (HASHCTL) {
		.keysize = sizeof(BlockGroupHashKey),
		.entrysize = sizeof(BlockGroupHashEntry),
	};
	hash_flags = HASH_ELEM | HASH_BLOBS;
	pbm->BlockGroupMap = ShmemInitHash("PBM block group stats", 1024, BlockGroupMapMaxSize, &hash_info, hash_flags);

#if defined(PBM_TRACK_EVICTION_TIME)
	pbm->n_evictions = 0;
	pbm->total_eviction_time = 0;
#endif /* PBM_TRACK_EVICTION_TIME */

#if PBM_USE_PQ
	/* Initialize the priority queue */
	pbm->BlockQueue = InitPbmPQ();
#endif /* PBM_USE_PQ */

<<<<<<< HEAD
#if PBM_TRACK_STATS
=======
>>>>>>> 1dbd0e42
	/* Initialize buffer stats */
	pbm->buffer_stats = ShmemInitStruct("PBM buffer stats", NBuffers * sizeof(PbmBufferDescStatsPadded), &found);
	Assert(!found);
	for (int i = 0; i < NBuffers; ++i) {
		init_buffer_stats(&pbm->buffer_stats[i]);
	}
<<<<<<< HEAD
#endif /* PBM_TRACK_STATS */
=======
>>>>>>> 1dbd0e42
}

/*
 * Estimate size of PBM (including all shared structures)
 */
Size PbmShmemSize(void) {
	Size size = 0;
	size = add_size(size, sizeof(PbmShared));
	size = add_size(size, hash_estimate_size(ScanMapMaxSize, sizeof(ScanHashEntry)));
	size = add_size(size, hash_estimate_size(BlockGroupMapMaxSize, sizeof(BlockGroupHashEntry)));

	/*
	 * Assuming one scan per block in the database on average: (probably an underestimate?)
	 * 128 GiB = 2^37 B
	 * => 2^24 blocks (blk size = 2^13 B)
	 * => 2^19 groups (group size = 2^5 blocks for now)
	 * round to 2^20...
	 */
	size = add_size(size, sizeof(BlockGroupScanListElem) * (1 << 20));
#if PBM_USE_PQ
	size = add_size(size, PbmPqShmemSize());
#endif /* PBM_USE_PQ */

<<<<<<< HEAD
#if PBM_TRACK_STATS
	size = add_size(size, NBuffers * sizeof(PbmBufferDescStatsPadded));
#endif /* PBM_TRACK_STATS */
=======
	size = add_size(size, NBuffers * sizeof(PbmBufferDescStatsPadded));
>>>>>>> 1dbd0e42

#if defined(TRACE_PBM) || true
	{
		Size bytes = size % 1024;
		Size kb = (size / 1024) % 1024;
		Size mb = (size / 1024) / 1024;
		elog(INFO, "PBM shared mem estimated size (without extras): %lu bytes = %lu MiB, %lu KiB, %lu B"
			, size, mb, kb, bytes
		);
	}
#endif


	// actually estimate the size later... for now assume 100 MiB will be enough
	size = add_size(size, 100 << 6);
	return size;
}


/*-------------------------------------------------------------------------
 * Public API: Sequential scan methods
 *-------------------------------------------------------------------------
 */

/*
 * Setup data structures for a new sequential scan.
 */
void PBM_RegisterSeqScan(HeapScanDesc scan, struct ParallelContext *pctx) {
	ScanId id;
	ScanHashEntry * s_entry;
	TableData tbl;
	BlockGroupHashKey bgkey;
	BlockGroupHashEntry * bseg_first;
	BlockNumber startblock;
	BlockNumber nblocks, nblock_groups;
	struct scan_elem_allocation_state alloc_state;
	int bgnum;
	ParallelBlockTableScanDesc pscan = (ParallelBlockTableScanDesc) scan->rs_base.rs_parallel;
	const bool isParallel = (pscan != NULL);

	/* Should not already be registered. */
	Assert(scan->pbmSharedScanData == NULL);

	/*
	 * Get stats from the scan.
	 *
	 * Parallel scans need special handling. We make sure to not *crash* or
	 * cause UB here, but note that parallel scans are not really supported
	 * right now...
	 */
	if (isParallel) {
		/* Get fields from the parallel scan data if applicable */
		startblock	= pscan->phs_startblock;
		nblocks		= pscan->phs_nblocks;
	} else {
		/* Non-parallel scan */
		startblock	= scan->rs_startblock;
		nblocks		= scan->rs_nblocks;
	}

	/* Sanity checks */
	Assert(startblock != InvalidBlockNumber);

	/* Compute ranges */
	nblock_groups = num_block_groups(nblocks);

	/* Don't bother registering if the table is small enough */
	if (nblock_groups <= 1) {
		return;
	}

	/* Keys for hash tables */
	tbl = (TableData){
		.rnode = scan->rs_base.rs_rd->rd_node,
		.forkNum = MAIN_FORKNUM, // Sequential scans only use main fork
	};

	bgkey = (BlockGroupHashKey) {
		.rnode = scan->rs_base.rs_rd->rd_node,
		.forkNum = MAIN_FORKNUM, // Sequential scans only use main fork
		.seg = 0,
	};

	/* Create a new entry for the scan */
	s_entry = RegisterCreateScanEntry(&tbl, startblock, nblocks, pscan);
	id = s_entry->id;

	/* Make sure every block group is present in the map! */
	bseg_first = RegisterInitBlockGroupEntries(&bgkey, nblocks);

	/*
	 * LOCKING: once we have created the entries, we no longer need to read or
	 * write the hash map so release the lock. We will iterate through the
	 * linked entries, but the relevant pointers will never change and individual
	 * block groups have separate concurrency control.
	 */

	/*
	 * Add the scan for each block group, then insert each block group into the
	 * PQ if applicable
	 */

#if PBM_USE_PQ
	/* Refresh the PQ first if needed */
	PQ_RefreshRequestedBuckets();
#endif /* PBM_USE_PQ */

	Assert(nblock_groups == 0 || NULL != bseg_first);
	Assert(nblock_groups == 0 || NULL == bseg_first->seg_prev);
	bgnum = 0;
	alloc_state = (struct scan_elem_allocation_state){
			.new_stats = NULL,
			.left_to_allocate = nblock_groups,
	};
	// Loop over block group segments
	for (BlockGroupHashEntry * bseg_cur = bseg_first; bgnum < nblock_groups; bseg_cur = bseg_cur->seg_next) {
		Assert(bseg_cur != NULL);

		// Loop over block groups within a segment
		for (int i = 0; i < BLOCK_GROUP_SEG_SIZE && bgnum < nblock_groups; ++bgnum, ++i) {
			BlockGroupData *const data = &bseg_cur->groups[i];
			BlockGroupScanListElem * scan_entry = NULL;

			/* Get an element for the block group scan list */
			scan_entry = alloc_scan_list_elem(&alloc_state);

			/* Initialize the list element & push to the list */
			InitSeqScanStatsEntry(scan_entry, id, s_entry, bgnum);

			/* Push the scan entry to the block group list */
			bg_lock_scans(data, LW_EXCLUSIVE);
			slist_push_head(&data->scans_list, &scan_entry->slist);
			bg_unlock_scans(data);

			/* Invalidated cached next-access-time */
			data->est_invalid_at = 0;

#if PBM_USE_PQ
			/* Refresh the block group in the PQ if applicable */
			RefreshBlockGroup(data);
#endif /* PBM_USE_PQ */
		}
	}

	/* Scan remembers the ID, shared stats, and local stats */
	scan->scanId = id;
	scan->pbmSharedScanData = s_entry;
	scan->pbmLocalScanStats = (LocalSeqScanStats) {
		.last_report_time = get_time_ns(),
		.last_pos = startblock,
	};
	/* Initialize block group iterator so we don't need hash lookups all the time. */
	bgit_init(&scan->pbmLocalScanStats.bg_it, &bgkey);
	scan->pbmLocalScanStats.bg_it.entry = bseg_first;

	if (isParallel) {
		pscan->pbmSharedScanData = s_entry;
		Assert(pctx != NULL);
		s_entry->data.pseq.nworkers = pctx->nworkers_to_launch + 1;
	}


	// debugging
#if defined(TRACE_PBM) && defined(TRACE_PBM_REGISTER)
	elog(INFO, "PBM_RegisterSeqScan(%lu): name=%s, nblocks=%d, num_blocks=%d, "
			   "startblock=%u, parallel=%s, scan=%p, shared_stats=%p",
		 id,
		 scan->rs_base.rs_rd->rd_rel->relname.data,
		 nblocks, 				// # of blocks in relation
		 scan->rs_numblocks, 	// max # of blocks, probably not set yet... (i.e. -1)
		 startblock,
		 (isParallel ? "true" : "false"),
		 scan, s_entry
	 );

#ifdef TRACE_PBM_PRINT_SCANMAP
	debug_log_scan_map();
#endif // TRACE_PBM_PRINT_SCANMAP
#endif // TRACE_PBM && TRACE_PBM_REGISTER
}

/*
 * Clean up after a sequential scan finishes.
 */
void PBM_UnregisterSeqScan(HeapScanDescData *scan) {
	const ScanId id = scan->scanId;
	ScanData scanData;
	uint32 upper, start, end;
	bool is_parallel;


	/* Nothing to do if not registered in the first place */
	if (NULL == scan->pbmSharedScanData) {
		return;
	}

	scanData = scan->pbmSharedScanData->data;
	is_parallel = (scan->rs_base.rs_parallel != NULL);

#if defined(TRACE_PBM) && defined(TRACE_PBM_REGISTER)
	elog(INFO, "PBM_UnregisterSeqScan(%lu) is_parallel=%s", id, (is_parallel ? "true" : "false"));
#ifdef TRACE_PBM_PRINT_SCANMAP
	debug_log_scan_map();
#endif // TRACE_PBM_PRINT_SCANMAP
#endif // TRACE_PBM && TRACE_PBM_REGISTER

#if PBM_USE_PQ
	// Shift PQ buckets if needed
	PQ_RefreshRequestedBuckets();
#endif /* PBM_USE_PQ */

	// For each block in the scan: remove it from the list of scans

	/* upper is the last possible block group for the scan, +1 since upper
	 * bound is exclusive */
	upper = (scanData.nblocks > 0 ? BLOCK_GROUP(scanData.nblocks - 1) + 1 : 0);
	end = (0 == scanData.startBlock ? upper : BLOCK_GROUP(scanData.startBlock));

	if (!is_parallel) {
		start = BLOCK_GROUP(scan->pbmLocalScanStats.last_pos);
		// Everything before `start` should already be removed when the scan passed that location
		// Everything from `start` (inclusive) to `end` (exclusive) needs to have the scan removed
		if (scanData.nblocks > 0) {
			remove_seq_scan_from_range_circular(&scan->pbmLocalScanStats.bg_it, scan->pbmSharedScanData, start, end);
		}
	} else {
		BlockNumber startBlock = scanData.startBlock;
		BlockNumber nblocks = scanData.nblocks;
		uint64 nalloced = scanData.pseq.nalloced;

#if defined(TRACE_PBM) && defined(TRACE_PBM_REGISTER)
		elog(INFO, "PBM_UnregisterSeqScan(%lu) nallocated=%lu, start=%u, nblocks=%u", id, nalloced, startBlock, nblocks);
#endif

		/*
		 * For parallel scans: remove anything that wasn't allocated to a worker
		 * Find the first un-allocated page (if applicable)
		 */
		if (nblocks > 0 && nalloced < nblocks) {
			pbm_bg_iterator it = {
				.entry = NULL,
				.bgkey = {
					.rnode = scanData.tbl.rnode,
					.forkNum = scanData.tbl.forkNum,
				},
			};

			start = (startBlock + nalloced) % nblocks;

			remove_seq_scan_from_range_circular(&it, scan->pbmSharedScanData, start, end);
		}
	}

	/* Sanity checks (controlled by SANITY_PBM_SCAN_FULLY_UNREGISTERED since this is expensive) */
	assert_scan_completely_unregistered(scan->pbmSharedScanData);

	// Remove from the scan map
	UnregisterDeleteScan(id, scanData.stats);

	// Make sure we don't try to unregister again
	scan->pbmSharedScanData = NULL;

#if defined(TRACE_PBM) && defined(TRACE_PBM_REGISTER)
	elog(INFO, "PBM_UnregisterSeqScan(%lu) finished", id);
#endif
}

/*
 * Update progress of a sequential scan.
 *
 * Note: this assumes we've already checked whether this should be done or not.
 */
void internal_PBM_ReportSeqScanPosition(struct HeapScanDescData * scan, BlockNumber pos) {
	unsigned long curTime, elapsed;
	ScanHashEntry *const entry = scan->pbmSharedScanData;
	BlockNumber blocks;
	const BlockNumber prevGroupPos	= BLOCK_GROUP(scan->pbmLocalScanStats.last_pos);
	const BlockNumber curGroupPos	= BLOCK_GROUP(pos);

#if defined(TRACE_PBM) && defined(TRACE_PBM_REPORT_PROGRESS)
	/* Only trace calls which don't return immediately */
	elog(LOG, "PBM_ReportSeqScanPosition(%lu), pos=%u, group=%u", scan->scanId, pos, curGroupPos);
#endif

	/* Sanity checks */
	Assert(pos != InvalidBlockNumber);
	Assert(scan->rs_base.rs_parallel == NULL); /* Should not be called for parallel scans */
	Assert(entry != NULL);

	// Note: the entry is only *written* in one process.
	// If readers aren't atomic: how bad is this? Could mis-predict next access time...
	curTime = get_time_ns();
	elapsed = curTime - scan->pbmLocalScanStats.last_report_time;
	if (pos > scan->pbmLocalScanStats.last_pos) {
		blocks = pos - scan->pbmLocalScanStats.last_pos;
	} else {
		// looped around back to the start block
		blocks = pos + entry->data.nblocks - scan->pbmLocalScanStats.last_pos;
	}
	scan->pbmLocalScanStats.last_report_time = curTime;
	scan->pbmLocalScanStats.last_pos = pos;

	update_scan_speed_estimate(elapsed, blocks, entry);

#if PBM_USE_PQ
	PQ_RefreshRequestedBuckets();
#endif /* PBM_USE_PQ */

	// Remove the scan from blocks in range [prevGroupPos, curGroupPos)
	if (curGroupPos != prevGroupPos) {
		remove_seq_scan_from_range_circular(&scan->pbmLocalScanStats.bg_it, entry, prevGroupPos, curGroupPos);
	}

#if defined(TRACE_PBM) && defined(TRACE_PBM_REPORT_PROGRESS)
	if (curGroupPos < 30 || curGroupPos % 64 == 0) {
		SharedScanStats stats = entry->data.stats;
		elog(INFO, "ReportSeqScanPosition(%lu) at block %d (group=%d), elapsed=%ld, blocks=%d, est_speed=%f",
			 scan->scanId, pos, BLOCK_GROUP(pos), elapsed, blocks, stats.est_speed);
	}
#endif


// ### maybe want to track whether scan is forwards or backwards... (not sure if relevant)
// ### ASSUMPTION: no backwards scans! (only for cursors anyways)
}

/*-------------------------------------------------------------------------
 * Public API: Parallel sequential scan methods (uses some of the same methods too)
 *-------------------------------------------------------------------------
 */

/*
 * Initialize parallel worker fields for sequential scans
 */
void PBM_InitParallelSeqScan(struct HeapScanDescData * scan, BlockNumber pos) {
	ParallelBlockTableScanWorker pwork = scan->rs_parallelworkerdata;
	bool is_leader = (scan->pbmSharedScanData != NULL);
	BlockGroupHashKey bgkey = (BlockGroupHashKey) {
			.rnode = scan->rs_base.rs_rd->rd_node,
			.forkNum = MAIN_FORKNUM,
			.seg = 0,
	};

	pwork->pbm_last_reported_pos = pos;
	pwork->pbm_last_report_time = get_time_ns();
	pwork->pbm_scanned_since_last_report = 0;

#if defined(TRACE_PBM) && defined(TRACE_PBM_REGISTER)
	elog(INFO, "PBM_InitParallelSeqScan! start_pos=%u, is_leader=%s, scan_shared=%p scanId=%ld"
		 , pos, (!is_leader ? "false" : "true")
		 , scan->pbmSharedScanData, scan->scanId
	);
#endif

	/* Everyone needs to initialize their local block group iterator. */
	bgit_init(&scan->pbmLocalScanStats.bg_it, &bgkey);

	/* Initialize chunk size if we are the leader */
	if (is_leader) {
// ### For now, we require the leader to participate since it updates the PBM stats.
		Assert(parallel_leader_participation);
		scan->pbmSharedScanData->data.pseq.chunk_size = scan->rs_parallelworkerdata->phsw_chunk_size;
	}
}

/*
 * Special handling for parallel sequential scans.
 *
 * Note: this assumes we've already checked whether this should be done or not.
 */
void internal_PBM_ParallelWorker_ReportSeqScanPosition(struct HeapScanDescData *scan, ParallelBlockTableScanDesc pbscan,
													   BlockNumber cur_page, BlockNumber new_page) {
	ParallelBlockTableScanWorkerData * pbscanwork = scan->rs_parallelworkerdata;
	BlockNumber last_reported, blocks_elapsed;
	bool is_leader = (scan->pbmSharedScanData != NULL);

	BlockNumber nblocks = pbscan->pbmSharedScanData->data.nblocks;
	BlockNumber last_in_rel = BLOCK_GROUP(nblocks - 1) + 1;
	BlockNumber lo, hi;

	unsigned long cur_time = get_time_ns();
	unsigned long t_elapsed = cur_time - pbscanwork->pbm_last_report_time;

	last_reported = pbscanwork->pbm_last_reported_pos;
	blocks_elapsed = ++pbscanwork->pbm_scanned_since_last_report;

	/* Update worker data */
	pbscanwork->pbm_last_report_time = cur_time;
	pbscanwork->pbm_last_reported_pos = new_page;
	pbscanwork->pbm_scanned_since_last_report = 0;

	/* Atomically update global # of blocks scanned */
	pbscan->pbm_nscanned += blocks_elapsed;

	/* Only update local speed if enough blocks have passed */
	if (blocks_elapsed >= 1 << PBM_BLOCK_GROUP_SHIFT) {
		float speed = (float)(blocks_elapsed) / (float)(t_elapsed);
		float old_speed = pbscanwork->pbm_worker_speed;

		/* Only update over-all speed if it changed at least 10% */
		float rel_diff = (old_speed == 0.0f ? 0.f : (speed - old_speed) / old_speed );
		if (old_speed == 0.0f || rel_diff > 0.1 || rel_diff < -0.1) {
			float delta_speed = speed - old_speed;
			pbscanwork->pbm_worker_speed = speed;

			/* Atomically update global speed. Global speed is sum of
			 * the workers, since they are processing in parallel */
			SpinLockAcquire(&pbscan->pbm_speed_lk);
			pbscan->pbm_est_scan_speed += delta_speed;
			SpinLockRelease(&pbscan->pbm_speed_lk);
		}
	}

	/*
	 * Leader should also: update global stats
	 */
	if (is_leader) {
		uint64 nalloced = pg_atomic_read_u64(&pbscan->phs_nallocated);

		SharedScanStats stats = {
			.est_speed = pbscan->pbm_est_scan_speed,
			.blocks_scanned = pbscan->pbm_nscanned,
		};
		if (stats.est_speed == 0.f) {
			stats.est_speed = pbm->initial_est_speed;
		}

		scan->pbmSharedScanData->data.stats = stats;

		/* Sequential-scan-only fields */
		scan->pbmSharedScanData->data.pseq.nalloced = nalloced;
		scan->pbmSharedScanData->data.pseq.chunk_size = pbscanwork->phsw_chunk_size;

#if defined(TRACE_PBM) && defined(TRACE_PBM_REPORT_PROGRESS)
		elog(INFO, "ReportParallelSeqScanPosition(%lu) (last=%u, cur=%u, next=%u) leader updating stats: "
				   "nalloced=%lu, speed=%f, scanned=%u"
			, scan->scanId, last_reported, cur_page, new_page
			, nalloced, stats.est_speed, stats.blocks_scanned
		);
#endif
	}

#if PBM_USE_PQ
	PQ_RefreshRequestedBuckets();
#endif /* PBM_USE_PQ */

	/*
	 * Unregister the scan from the block groups we have passed
	 *
	 * Want to remove: blocks [last_reported, cur_pos]
	 *
	 * We remove at the level of block *groups*, not blocks. It is possible
	 * for a group to be split between multiple "chunks" of the parallel
	 * scan, so it will be the first of one chunk and last of another.
	 *
	 * In this case, we want to remove when it is the last chunk, not first,
	 * since when we reach the last block it is likely whoever is responsible
	 * for the other part already did it since it was the start of their
	 * chunk.
	 *
	 * Use BLOCK_GROUP(cur_pos) + 1 for the end (since range is open on the
	 * right)
	 *
	 * For start: use BLOCK_GROUP(last_reported) IF last_reported is the
	 * 		first in the group, otherwise + 1 to leave that group for the
	 * 		other worker.
	 */

	lo = BLOCK_GROUP(last_reported);
	if (last_reported != GROUP_TO_FIRST_BLOCK(lo)) {
		lo += 1;

		/* handle wrap-around */
		if (lo >= last_in_rel) {
			lo = 0;
		}
	}

	/* hi + 1 because we want to remove inclusively */
	hi = BLOCK_GROUP(cur_page) + 1;

#if defined(TRACE_PBM) && defined(TRACE_PBM_REPORT_PROGRESS)
	elog(INFO, "ReportParallelSeqScanPosition(%lu) (last=%u, cur=%u, next=%u) from random worker, pscan=%p before removing scan, lo=%u, hi=%u"
		, pbscan->pbmSharedScanData->id, last_reported, cur_page, new_page, pbscan, lo, hi
	);
#endif

	remove_seq_scan_from_range_circular(&scan->pbmLocalScanStats.bg_it, pbscan->pbmSharedScanData, lo, hi);
}


/*-------------------------------------------------------------------------
 * Public API: BRIN methods
 *-------------------------------------------------------------------------
 */

/*
 * Setup data structures for tracking a bitmap scan.
 */
extern void PBM_RegisterBitmapScan(struct BitmapHeapScanState * scan) {
	ScanId id;
	ScanHashEntry * s_entry;
	TableData tbl;
	BlockGroupHashKey bgkey;
	BlockGroupHashEntry * bseg_first;
	BlockGroupHashEntry * bseg_cur;
	BlockNumber cnt;
	Relation rel = scan->ss.ss_currentRelation;
	bgcnt_vec v;
	struct scan_elem_allocation_state alloc_state;

	/* Need to know # of blocks. */
	const BlockNumber nblocks = RelationGetNumberOfBlocks(scan->ss.ss_currentRelation);

	/* Should not already be registered. */
	Assert(scan->pbmSharedScanData == NULL);

	/* Keys for hash tables */
	tbl = (TableData){
		.rnode = rel->rd_node,
		.forkNum = MAIN_FORKNUM, // Bitmap scans only use main fork (at least, `BitmapPrefetch` is hardcoded with MAIN_FORKNUM...)
	};

	bgkey = (BlockGroupHashKey) {
		.rnode = rel->rd_node,
		.forkNum = MAIN_FORKNUM, // Bitmap scans only use main fork (at least, `BitmapPrefetch` is hardcoded with MAIN_FORKNUM...)
		.seg = 0,
	};

	/* Make sure every block group is present in the map! */
	bseg_first = RegisterInitBlockGroupEntries(&bgkey, nblocks);

	/* Determine the block groups that will be scanned from the bitmap */
	InitBitmapScanBlockGroupCountVec(scan, &v);

	/* If nothing will be scanned (bitmap is empty), don't bother to register it */
	if (v.len == 0) {
		return;
	}

	/* Create a new entry for the scan */
	s_entry = RegisterCreateScanEntry(&tbl, 0, nblocks, NULL);
	id = s_entry->id;

#if PBM_USE_PQ
	/* Refresh the PQ first if needed */
	PQ_RefreshRequestedBuckets();
#endif /* PBM_USE_PQ */

	/*
	 * Add the scan for each block group which will be referenced.
	 */
	bseg_cur = bseg_first;
	cnt = 0;
	alloc_state = (struct scan_elem_allocation_state) {
		.new_stats = NULL,
		.left_to_allocate = v.len,
	};
	for (int i = 0; i < v.len; ++i) {
		BlockNumber cur_group = v.items[i].block_group;
		BlockNumber cur_group_seg = BLOCK_GROUP_SEGMENT(cur_group);
		BlockGroupData * data;
		BlockGroupScanListElem * scan_entry = NULL;

		/* Traverse forwards to the segment for the next block group */
		while (bseg_cur->key.seg < cur_group_seg) {
			bseg_cur = bseg_cur->seg_next;
		}

		/* The actual block group */
		data = &bseg_cur->groups[cur_group % BLOCK_GROUP_SEG_SIZE];

		/* Get an element for the block group scan list */
		scan_entry = alloc_scan_list_elem(&alloc_state);

		/*
		 * Initialize the scan stats entry. `blocks_behind` is the cumulative
		 * total of the counts in `v` so far.
		 */
		*scan_entry = (BlockGroupScanListElem) {
			.scan_id = id,
			.scan_entry = s_entry,
			.blocks_behind = cnt,
		};

		/* Push the scan entry to the block group list */
		bg_lock_scans(data, LW_EXCLUSIVE);
		slist_push_head(&data->scans_list, &scan_entry->slist);
		bg_unlock_scans(data);

		/* Invalidated cached next-access-time */
		data->est_invalid_at = 0;

#if PBM_USE_PQ
		/* Refresh the block group in the PQ if applicable */
		RefreshBlockGroup(data);
#endif /* PBM_USE_PQ */

		/* Track cumulative total */
		cnt += v.items[i].blk_cnt;
	}

	/* Remember the PBM data in the scan */
	scan->scanId = id;
	scan->pbmSharedScanData = s_entry;
	scan->pbmLocalScanData = (struct PBM_LocalBitmapScanState){
		.last_pos = 0,
		.last_report_time = get_time_ns(),
		.block_groups = v,
		.vec_idx = 0,
		.bg_it = {
				.entry = bseg_first,
				.bgkey = bgkey,
		},
	};

#if defined(TRACE_PBM) && defined(TRACE_PBM_REGISTER)
	elog(INFO, "PBM_RegisterBitmapScan(%lu): name=%s, nblocks=%d, "
			   "vec={len=%d, [{grp=%u, cnt=%u}, ..., {grp=%u, cnt=%u}]}",
		 id,
		 scan->ss.ss_currentRelation->rd_rel->relname.data,
		 nblocks,
		 v.len, v.items[0].block_group,			v.items[0].blk_cnt,
		 		v.items[v.len-1].block_group,	v.items[v.len-1].blk_cnt
	);

#ifdef TRACE_PBM_BITMAP_PROGRESS
	for (int i = 0; i < v.len; ++i) {
		elog(INFO, "PBM_RegisterBitmapScan(%lu) bitmap block_group=%u, cnt=%u",
			 id, v.items[i].block_group, v.items[i].blk_cnt
		);
	}
#endif // TRACE_PBM_BITMAP_PROGRESS

#ifdef TRACE_PBM_PRINT_SCANMAP
	debug_log_scan_map();
#endif // TRACE_PBM_PRINT_SCANMAP

#ifdef TRACE_PBM_PRINT_BLOCKGROUPMAP
	debug_log_blockgroup_map();
#endif // TRACE_PBM_PRINT_BLOCKGROUPMAP
#endif /* TRACE_PBM && TRACE_PBM_REGISTER */
}

/*
 * Clean up after a bitmap scan finishes.
 */
extern void PBM_UnregisterBitmapScan(struct BitmapHeapScanState * scan, char* msg) {
	const ScanId id = scan->scanId;
	const int vec_idx = scan->pbmLocalScanData.vec_idx;
	const int vec_len = scan->pbmLocalScanData.block_groups.len;
	uint32 upper;
	ScanData scanData;

	/* Nothing to do if there is no scan registered. */
	if (NULL == scan->pbmSharedScanData) {
		return;
	}

#if defined(TRACE_PBM)
	elog(INFO, "PBM_UnregisterBitmapScan(%lu)! %s   do_anything=%s",
		 id, msg, (scan->pbmSharedScanData != NULL ? "true" : "false"));
#endif // TRACE_PBM

	scanData = scan->pbmSharedScanData->data;

#if PBM_USE_PQ
	/* Shift PQ buckets if needed */
	PQ_RefreshRequestedBuckets();
#endif /* PBM_USE_PQ */

	/* Remove from the rest of the block groups, unless there are none */
	if (scan->pbmLocalScanData.block_groups.len > 0 && vec_idx < vec_len) {
		/* Delete the scan from relevant range */
		upper = (scanData.nblocks > 0 ? BLOCK_GROUP(scanData.nblocks - 1) + 1 : 0);
		remove_bitmap_scan_from_block_range(id, &scan->pbmLocalScanData, upper);

		/* Remove from the scan map */
		UnregisterDeleteScan(id, scanData.stats);
	}

	/* After deleting the scan, unlink from the scan state so it doesn't try to end the scan again */
	scan->pbmSharedScanData = NULL;
	bcvec_free(&scan->pbmLocalScanData.block_groups);
// ### do we want to keep the block_groups vec in case of rescan? how to detect this?

#ifdef TRACE_PBM
#ifdef TRACE_PBM_PRINT_SCANMAP
	debug_log_scan_map();
#endif // TRACE_PBM_PRINT_SCANMAP

#ifdef TRACE_PBM_PRINT_BLOCKGROUPMAP
	debug_log_blockgroup_map();
#endif // TRACE_PBM_PRINT_BLOCKGROUPMAP
#endif /* TRACE_PBM */
}

/*
 * Update progress of a bitmap scan.
 */
extern void internal_PBM_ReportBitmapScanPosition(struct BitmapHeapScanState *const scan, const BlockNumber pos) {
	const ScanId id = scan->scanId;
	unsigned long curTime, elapsed;
	ScanHashEntry *const scan_entry = scan->pbmSharedScanData;
	bgcnt_vec *const v = &scan->pbmLocalScanData.block_groups;
	int i = scan->pbmLocalScanData.vec_idx;
	const BlockNumber bg = BLOCK_GROUP(pos);
	BlockNumber cnt = 0;

#if defined(TRACE_PBM) && defined (TRACE_PBM_BITMAP_PROGRESS)
	elog(INFO, "PBM_ReportBitmapScanPosition(%lu): pos=%u bg=%u   is_registered=%s",
		 id, pos, bg, (scan->pbmSharedScanData != NULL ? "true" : "false"));
#endif // TRACE_PBM && TRACE_PBM_BITMAP_PROGRESS

	/* This is the first time reporting progress, and we haven't actually done
	 * anything yet so SKIP
	 *
	 * Note: this is an uncommon case so we don't bother to check it in pbm_inline.h
	 */
	if (v->len == 0 || bg == v->items[0].block_group) {
		Assert(0 == i);
		return;
	}

	/* Sanity checks */
	Assert(pos != InvalidBlockNumber);
	Assert(bg > v->items[i].block_group);
	Assert(scan_entry != NULL);

	/* Update processing speed estimates. */
	curTime = get_time_ns();
	elapsed = curTime - scan->pbmLocalScanData.last_report_time;
	cnt = 0;
	/* Count number of blocks that have been passed */
	while (bg > v->items[i].block_group) {
		cnt += v->items[i].blk_cnt;
		i += 1;
	}
	update_scan_speed_estimate(elapsed, cnt, scan_entry);

	/* Update data stored locally in the scan. */
	scan->pbmLocalScanData.last_report_time = curTime;
	scan->pbmLocalScanData.last_pos = pos;

#if PBM_USE_PQ
	PQ_RefreshRequestedBuckets();
#endif /* PBM_USE_PQ */

	/* Remove the scan reference from the processed block group(s) and update index */
	i = remove_bitmap_scan_from_block_range(id, &scan->pbmLocalScanData, bg);
	scan->pbmLocalScanData.vec_idx = i;
}


/*-------------------------------------------------------------------------
 * Public API: Tracking buffers
 *-------------------------------------------------------------------------
 */

/*
 * Notify the PBM about a new buffer so it can be added to the priority queue
 */
void PbmNewBuffer(BufferDesc * const buf) {
	BlockGroupData* group;

#if defined(TRACE_PBM) && defined(TRACE_PBM_BUFFERS) && defined(TRACE_PBM_BUFFERS_NEW)
	elog(WARNING, "PbmNewBuffer added new buffer:" //"\n"
			   "\tnew={id=%d, tbl={spc=%u, db=%u, rel=%u} block=%u (%u) %d/%d}",
		 buf->buf_id, buf->tag.rnode.spcNode, buf->tag.rnode.dbNode, buf->tag.rnode.relNode, buf->tag.blockNum,
		 BLOCK_GROUP(buf->tag.blockNum), buf->pbm_bgroup_next, buf->pbm_bgroup_prev
	);
	debug_buffer_access(buf, "new buffer");
#endif // TRACE_PBM && TRACE_PBM_BUFFERS && TRACE_PBM_BUFFERS_NEW

#if PBM_USE_PQ
	// Buffer must not already be in a block group if it is new!
	Assert(FREENEXT_NOT_IN_LIST == buf->pbm_bgroup_prev);
	Assert(FREENEXT_NOT_IN_LIST == buf->pbm_bgroup_next);

	group = AddBufToBlockGroup(buf);

	// There must be a group -- either it already existed or we created it.
	Assert(group != NULL);
	Assert(group->buffers_head == buf->buf_id);

#ifdef SANITY_PBM_BUFFERS
	sanity_check_verify_block_group_buffers(buf);
#if defined(TRACE_PBM) && defined(TRACE_PBM_BUFFERS) && defined(TRACE_PBM_BUFFERS_NEW)
	BufferDesc* temp = GetBufferDescriptor(group->buffers_head);
	BufferDesc* temp2 = temp->pbm_bgroup_next < 0 ? NULL : GetBufferDescriptor(temp->pbm_bgroup_next);

	if (temp2 != NULL) {
		elog(INFO, "PbmNewBuffer added new buffer:"
				   "\n\t new={id=%d, tbl={spc=%u, db=%u, rel=%u} block=%u group=%u prev=%d next=%d}"
				   "\n\t old={id=%d, tbl={spc=%u, db=%u, rel=%u} block=%u group=%u prev=%d next=%d}",
			 temp->buf_id, temp->tag.rnode.spcNode, temp->tag.rnode.dbNode, temp->tag.rnode.relNode,
			 temp->tag.blockNum, BLOCK_GROUP(temp->tag.blockNum), temp->pbm_bgroup_prev, temp->pbm_bgroup_next
			 , temp2->buf_id, temp2->tag.rnode.spcNode, temp2->tag.rnode.dbNode, temp2->tag.rnode.relNode,
			 temp2->tag.blockNum, BLOCK_GROUP(temp2->tag.blockNum), temp2->pbm_bgroup_prev, temp2->pbm_bgroup_next
		);
	} else {
		elog(INFO, "PbmNewBuffer added new buffer:"
				   "\n\t new={id=%d, tbl={spc=%u, db=%u, rel=%u} block=%u group=%u prev=%d next=%d}"
			 	   "\n\t old={n/a}",
			 temp->buf_id, temp->tag.rnode.spcNode, temp->tag.rnode.dbNode, temp->tag.rnode.relNode,
			 temp->tag.blockNum, BLOCK_GROUP(temp->tag.blockNum), temp->pbm_bgroup_next, temp->pbm_bgroup_prev
		);
	}
#endif // tracing
#endif // SANITY_PBM_BUFFERS

/*
 * ### Consider doing this unconditionally.
 * Pros: might get better estimates with more frequent updates
 * Const: for seq scans: we're refreshing several times in a row uselessly, more overhead.
 */
	// Push the bucket to the PQ if it isn't already there
	if (NULL == group->pq_bucket) {
		RefreshBlockGroup(group);
	}
#endif /* PBM_USE_PQ */

#if PBM_EVICT_MODE == PBM_EVICT_MODE_SAMPLING
	group = search_or_create_block_group(buf);

	/* Sanity checks: should not already have a group, and we should find the group. */
	Assert(buf->pbm_bg == NULL);
	Assert(group != NULL);

	/* Set the block group for the buffer */
	buf->pbm_bg = group;
#endif /* PBM_EVICT_MODE_SAMPLING */
}

/*
 * Notify the PBM when we *remove* a buffer to keep data structure up to date.
 */
void PbmOnEvictBuffer(BufferDesc *const buf) {
#if defined(TRACE_PBM) && defined(TRACE_PBM_BUFFERS) && defined(TRACE_PBM_BUFFERS_EVICT)
	static int num_evicted = 0;
	elog(WARNING, "evicting buffer %d tbl={spc=%u, db=%u, rel=%u, fork=%d} block#=%u, #evictions=%d",
		 buf->buf_id, buf->tag.rnode.spcNode, buf->tag.rnode.dbNode, buf->tag.rnode.relNode,
		 buf->tag.forkNum, buf->tag.blockNum, num_evicted++);
#endif // TRACE_PBM && TRACE_PBM_BUFFERS && TRACE_PBM_BUFFERS_EVICT

#if defined(TRACE_PBM) && defined(TRACE_PBM_ON_BUFFER_ACCESS)
	if (buf->buf_id == 0) {
		elog(WARNING, "PbmOnAccessBuffer(0) buffer evicted!");
	}
#endif

	// Nothing to do if we aren't actually evicting anything
	if (buf->tag.blockNum == InvalidBlockNumber) {
		return;
	}

#if PBM_USE_PQ
#ifdef SANITY_PBM_BUFFERS
	// Check everything in the block group actually belongs to the same group
	sanity_check_verify_block_group_buffers(buf);
#endif // SANITY_PBM_BUFFERS

	RemoveBufFromBlockGroup(buf);

	Assert(buf->pbm_bgroup_next == FREENEXT_NOT_IN_LIST);
	Assert(buf->pbm_bgroup_prev == FREENEXT_NOT_IN_LIST);
#endif /* PBM_USE_PQ */

#if PBM_TRACK_STATS
	clear_buffer_stats(get_buffer_stats(buf));
#endif /* PBM_TRACK_STATS */

#if PBM_EVICT_MODE == PBM_EVICT_MODE_SAMPLING
	/* If we had cached the block group for this buffer, clear it */
	buf->pbm_bg = NULL;
#endif
}


#if PBM_TRACK_STATS
/*
 * Notify PBM when a buffer is accessed (regardless of whether it is new or not)
 * to update any stats we need for it.
 *
 * Note: should only be called for shared buffers, not local ones.
 */
void PbmOnAccessBuffer(const BufferDesc *const buf) {
	PbmBufferDescStats * stats = get_buffer_stats(buf);
	uint64 now = get_time_ns();

	update_buffer_recent_access(stats, now);

#if defined(TRACE_PBM) && defined(TRACE_PBM_ON_BUFFER_ACCESS)
	if (buf->buf_id == 0) {
		uint64 times_copy[PBM_BUFFER_NUM_RECENT_ACCESS];

		SpinLockAcquire(&stats->slock);
		for (int i = 0; i < PBM_BUFFER_NUM_RECENT_ACCESS; ++i) {
			times_copy[i] = stats->recent_accesses[i];
		}
		SpinLockRelease(&stats->slock);

		elog(WARNING, "PbmOnAccessBuffer(0) stats: now=%lu [%lu, %lu, ..., %lu, %lu]"
			 	 ,now
				 ,times_copy[0]
				 ,times_copy[1]
				 ,times_copy[PBM_BUFFER_NUM_RECENT_ACCESS-2]
				 ,times_copy[PBM_BUFFER_NUM_RECENT_ACCESS-1]
			 );
	}
#endif /* TRACE_PBM_ON_BUFFER_ACCESS */

}
#endif /* PBM_TRACK_STATS */


/*-------------------------------------------------------------------------
 * Public API: Maintenance methods called in the background
 *-------------------------------------------------------------------------
 */
#if !PBM_USE_PQ
void PBM_TryRefreshRequestedBuckets(void) {
	/* No-op if not using the PQ */
}
#else /* defined(PBM_USE_PQ) */
/*
 * Shift buckets in the PBM PQ as necessary IF the lock can be acquired without
 * waiting.
 * If someone else is actively using the queue for anything, then do nothing.
 */
void PBM_TryRefreshRequestedBuckets(void) {
	unsigned long ts = get_timeslice();
	unsigned long last_shifted_ts = pbm->BlockQueue->last_shifted_time_slice;
	bool up_to_date = (last_shifted_ts + 1 > ts);
	bool acquired;

#if defined(TRACE_PBM) && defined(TRACE_PBM_PQ_REFRESH)
	elog(INFO, "PBM try refresh buckets: t=%ld, last=%ld, up_to_date=%s",
		 ts, last_shifted_ts, up_to_date?"true":"false");
#endif // TRACE_PBM_PQ_REFRESH

	// Nothing to do if already up to date
	if (up_to_date) return;

	// If unable to acquire the lock, just stop here
	acquired = LWLockConditionalAcquire(PbmPqBucketsLock, LW_EXCLUSIVE);
	if (acquired) {

		// if several time slices have passed since last shift, try to short-circuit by
		// checking if the whole PQ is empty, in which case we can just update the timestamp without actually shifting anything
		if ((ts - last_shifted_ts) > 5) {
			if (PQ_CheckEmpty()) {
				pbm->BlockQueue->last_shifted_time_slice = ts;
			}
		}

		// Shift buckets until up-to-date
		while (PQ_ShiftBucketsWithLock(ts)) ;

		LWLockRelease(PbmPqBucketsLock);
	} else {
		return;
	}
}
#endif /* PBM_USE_PQ */

/*-------------------------------------------------------------------------
 * Private helpers:
 *-------------------------------------------------------------------------
 */

/*
 * The main logic for Register*Scan to create block group entries if necessary.
 */
BlockGroupHashEntry * RegisterInitBlockGroupEntries(BlockGroupHashKey *const bgkey, const BlockNumber nblocks) {
	bool found;
	BlockGroupHashEntry * bseg_first = NULL;
	BlockGroupHashEntry * bseg_prev = NULL;
	BlockGroupHashEntry * bseg_cur;
	const BlockNumber nblock_segs = num_block_group_segments(nblocks);

	/* Make sure every block group is present in the map! */
	LOCK_GUARD_V2(PbmBlocksLock, LW_EXCLUSIVE) {
		// For each segment, create entry in the buffer map if it doesn't exist already

		for (BlockNumber seg = 0; seg < nblock_segs; ++seg) {
			bgkey->seg = seg;

			// Look up the next segment (or create it) in the hash table if necessary
			if (NULL == bseg_prev || NULL == bseg_prev->seg_next) {
				bseg_cur = hash_search(pbm->BlockGroupMap, bgkey, HASH_ENTER, &found);

				// if created a new entry, initialize it!
				if (!found) {
					bseg_cur->seg_next = NULL;
					bseg_cur->seg_prev = bseg_prev;
					for (int i = 0; i < BLOCK_GROUP_SEG_SIZE; ++i) {
						/* LOCKING: the new entry is protected by PbmBlocksLock,
						 * not accessible without the hash table until we link
						 * to the previous entry.
						 */
						InitBlockGroupData(&bseg_cur->groups[i]);
					}
				}

				/*
				 * Link the previous segment to the current one.
				 *
				 * Locking: Do this AFTER initializing all the block groups!
				 * So that someone else traversing the in-order links can't
				 * find this before the block groups are initialized. (someone
				 * searching the map won't find it, because we have an exclusive
				 * lock on the map)
				 */
				if (bseg_prev != NULL) {
					// the links should only be initialized once, ever
					Assert(bseg_prev->seg_next == NULL);
					Assert(!found || bseg_cur->seg_prev == NULL);

					// link to previous if applicable
					bseg_prev->seg_next = bseg_cur;
					bseg_cur->seg_prev = bseg_prev;
				} else {
					Assert(NULL == bseg_first);
					// remember the *first* segment if there was no previous
					bseg_first = bseg_cur;
				}
			} else {
				bseg_cur = bseg_prev->seg_next;
			}

			// remember current segment as previous for next iteration
			bseg_prev = bseg_cur;
		}
	} // LOCK_GUARD

	return bseg_first;
}

/*
 * The main logic for Register*Scan to create the new scan metadata entry.
 */
ScanHashEntry *RegisterCreateScanEntry(TableData *const tbl, const BlockNumber startblock, const BlockNumber nblocks, ParallelBlockTableScanDesc parallelSeqScanData) {
	ScanId id;
	ScanHashEntry * s_entry;
	bool found;
	const float init_est_speed = pbm->initial_est_speed;

	/* Insert the scan metadata & generate scan ID */
	LOCK_GUARD_V2(PbmScansLock, LW_EXCLUSIVE) {
		// Generate scan ID
		id = pbm->next_id;
		pbm->next_id += 1;

		// Create s_entry for the scan in the hash map
		s_entry = search_scan(id, HASH_ENTER, &found);
		Assert(!found); // should be inserted...
	}

	/*
	 * Initialize the entry. It is OK to do this outside the lock, because we
	 * haven't associated the scan with any block groups yet (so no one will by
	 * trying to access it yet.
	 */
	s_entry->data = (ScanData) {
		// These fields never change
		.tbl = (*tbl),
		.startBlock = startblock,
		.nblocks = nblocks,
		// These stats will be updated later
		.stats = (SharedScanStats) {
			.est_speed = init_est_speed,
			.blocks_scanned = 0,
		},
		// parallel seq scan fields
		.pbscan = parallelSeqScanData,
		.pseq = {
			.nalloced = 0,
			.chunk_size = 0,
		},
	};

	return s_entry;
}

/*
 * Remove a scan from the scan map on Unregister*
 */
void UnregisterDeleteScan(const ScanId id, const SharedScanStats stats) {
	// Remove the scan metadata from the map & update global stats while we have the lock
	LOCK_GUARD_V2(PbmScansLock, LW_EXCLUSIVE) {
		const float alpha = 0.85f; // ### pick something else? move to configuration?
		float new_est;
		bool found;

		// Delete the scan from the map (should be found!)
		search_scan(id, HASH_REMOVE, &found);
		Assert(found);

		/* Only update the global speed estimate if the amount scanned is enough
		 * to have a speed estimate in the first place */
		if (stats.blocks_scanned > (1 << PBM_BLOCK_GROUP_SHIFT)) {
			// Update global initial speed estimate: geometrically-weighted average
			new_est = pbm->initial_est_speed * alpha + stats.est_speed * (1.f - alpha);
			pbm->initial_est_speed = new_est;
		}
	}
}

/* Helper for allocating block group scan elements when registering scans */
BlockGroupScanListElem * alloc_scan_list_elem(struct scan_elem_allocation_state * alloc_state) {
	BlockGroupScanListElem * ret = NULL;

	/* Get an element for the block group scan list */
	if (NULL != alloc_state->new_stats) {
		/* We've already allocated for these block groups, use the allocated stuff... */
		ret = alloc_state->new_stats;
		alloc_state->new_stats += 1;
	} else {
		/* Try to allocate from the free list */
		ret = try_get_bg_scan_elem();

		/* If nothing free, allocate enough for everything else */
		if (NULL == ret) {
			alloc_state->new_stats = ShmemAlloc(alloc_state->left_to_allocate * sizeof(BlockGroupScanListElem));
			ret = alloc_state->new_stats;
			alloc_state->new_stats += 1;
		}
	}

	Assert(alloc_state->left_to_allocate > 0);
	alloc_state->left_to_allocate -= 1;
	return ret;
}

BlockNumber num_block_groups(BlockNumber nblocks) {
	BlockNumber last_block 			= (nblocks == 0 ? 0 : nblocks - 1);
	BlockNumber last_block_group	= BLOCK_GROUP(last_block);
	BlockNumber nblock_groups 		= (nblocks == 0 ? 0 : last_block_group + 1);

	return nblock_groups;
}

BlockNumber num_block_group_segments(BlockNumber nblocks) {
	BlockNumber last_block = (nblocks == 0 ? 0 : nblocks - 1);
	BlockNumber last_block_group = BLOCK_GROUP(last_block);
	BlockNumber last_block_seg = BLOCK_GROUP_SEGMENT(last_block_group);
	BlockNumber nblock_segs = (nblocks == 0 ? 0 : last_block_seg + 1);

	return nblock_segs;
}

static inline void update_scan_speed_estimate(unsigned long elapsed, uint32 blocks, ScanHashEntry * entry) {
	float speed = (float)(blocks) / (float)(elapsed);
	SharedScanStats stats = entry->data.stats;

// ### estimating speed: should do better than this. e.g. exponentially weighted average, or moving average.

	/* update shared stats with a single assignment */
	stats.blocks_scanned += blocks;
	stats.est_speed = speed;
	entry->data.stats = stats;
}

/* Current time in nanoseconds */
unsigned long get_time_ns(void) {
	struct timespec now;
	clock_gettime(PBM_CLOCK, &now);

	return NS_PER_SEC * (now.tv_sec - pbm->start_time_sec) + now.tv_nsec;
}

#if PBM_USE_PQ
/* Current time slice for the PQ */
unsigned long get_timeslice(void) {
	return ns_to_timeslice(get_time_ns());
}
#endif /* PBM_USE_PQ */

/* Create an empty bcvec */
bgcnt_vec bcvec_init(void) {
	int cap = 4;
	return (bgcnt_vec) {
			.len = 0,
			.cap = cap,
			.items = palloc(sizeof(struct bg_ct_pair) * cap),
	};
}

void bcvec_free(bgcnt_vec * vec) {
	pfree(vec->items);
}

/* Puch the given block group to the end of the bcvec with count 1 */
void bcvec_push_back(bgcnt_vec * vec, BlockNumber bg) {

	// Grow if needed
	if (vec->len >= vec->cap) {
		int new_cap = vec->cap * 2;

		struct bg_ct_pair * new_items = palloc(sizeof(struct bg_ct_pair) * new_cap);

		for (int i = 0; i < vec->len; ++i) {
			new_items[i] = vec->items[i];
		}
// ### maybe use repalloc here instead?
		pfree(vec->items);

		vec->cap = new_cap;
		vec->items = new_items;
	}

	// Insert the new item
	vec->items[vec->len] = (struct bg_ct_pair) {
			.block_group = bg,
			.blk_cnt = 1,
	};

	vec->len += 1;
}

/* Increment the count of the last item by 1 */
void bcvec_inc_last(bgcnt_vec * vec) {
	vec->items[vec->len - 1].blk_cnt += 1;
}

/* Initialize an entry in the list of scans for a block group, for a sequential scan. */
void InitSeqScanStatsEntry(BlockGroupScanListElem *temp, ScanId id, ScanHashEntry *sdata, BlockNumber bgnum) {
	const BlockNumber startblock = sdata->data.startBlock;
	const BlockNumber nblocks = sdata->data.nblocks;
	// convert group # -> block #
	const BlockNumber first_block_in_group = GROUP_TO_FIRST_BLOCK(bgnum);
	BlockNumber blocks_behind;

	// calculate where the block group is in the scan relative to start block
	if (first_block_in_group >= startblock) {
		// Normal case: no circular scans or we have not wrapped around yet
		blocks_behind = first_block_in_group - startblock;
	} else {
		// Circular scans: eventually we loop back to the start "before" the start block, have to adjust
		blocks_behind = first_block_in_group + nblocks - startblock;

		/*
		 * Special case: if this is the group of the start block but startblock
		 * is NOT the first in the group, then this group is both at the start
		 * and the end. For out purposes treat it as the end, since we will
		 * access it at the start immediately and it is either in cache or not,
		 * very unlikely that tracking that information would matter.
		 *
		 * (this is automatically handled by this case)
		 */
	}

	// fill in data of the new list element
	*temp = (BlockGroupScanListElem){
			.scan_id = id,
			.scan_entry = sdata,
			.blocks_behind = blocks_behind,
	};
}

/* Initialize metadata for a block group */
void InitBlockGroupData(BlockGroupData * data) {
	slist_init(&data->scans_list);
#if PBM_USE_PQ
	data->buffers_head = FREENEXT_END_OF_LIST;
	data->pq_bucket = NULL;
#endif /* PBM_USE_PQ */

	// Initialize locks for the block group
#if PBM_BG_LOCK_MODE == PBM_BG_LOCK_MODE_LWLOCK
	LWLockInitialize(&data->lock, LWTRANCHE_PBM_BLOCK_GROUP);
#elif PBM_BG_LOCK_MODE == PBM_BG_LOCK_MODE_SINGLE_SPIN
	SpinLockInit(&data->slock);
#elif PBM_BG_LOCK_MODE == PBM_BG_LOCK_MODE_DOUBLE_SPIN
	SpinLockInit(&data->scan_lock);
#if PBM_USE_PQ
	SpinLockInit(&data->buf_lock);
#endif /* PBM_USE_PQ */
#endif // PBM_BG_LOCK_MODE

	/* Next access estimate starts invalid. */
	data->est_invalid_at = 0;
	data->est_next_access = AccessTimeNotRequested;
}

/*
 * Find the block groups (& number of blocks in each group) that will be seen
 * by a bitmap scan.
 */
void InitBitmapScanBlockGroupCountVec(struct BitmapHeapScanState *scan, bgcnt_vec *v) {
	TIDBitmap * tbm = scan->tbm;
	TBMIterator * it_private;
	dsa_pointer it_shared_dsa;
	dsa_area * dsa = scan->ss.ps.state->es_query_dsa;
	TBMSharedIterator * it_shared;
	TBMIterateResult * res = NULL;
	BlockNumber prev_bg = InvalidBlockNumber;
	bool parallel = (NULL != scan->pstate);
	BlockNumber bg;

	*v = bcvec_init();

	/* Depending on whether the scan is parallel, start iterating the bitmap
	 * either privately or shared. */
	if (!parallel) {
		// ### consider an "iterate_lossy" method which only outputs block #s, ignoring the tuple offsets
		it_private = tbm_begin_iterate(tbm);
	} else {
		it_shared_dsa = tbm_prepare_shared_iterate(tbm);
		it_shared = tbm_attach_shared_iterate(dsa, it_shared_dsa);
	}

	for (;;) {
		/* Next block */
		if (!parallel) {
			res = tbm_iterate(it_private);
		} else {
			res = tbm_shared_iterate(it_shared);
		}

		/* Stop when the iterator ends */
		if (NULL == res) break;

		/* Check block group of next block */
		bg = BLOCK_GROUP(res->blockno);

		if (bg != prev_bg) {
			bcvec_push_back(v, bg);
			prev_bg = bg;
		} else {
			bcvec_inc_last(v);
		}
	}

	if (!parallel) {
		tbm_end_iterate(it_private);
	} else {
		tbm_end_shared_iterate(it_shared);
	}
}

/* Pop something of the scan stats free list. Returns NULL if it is empty */
BlockGroupScanListElem * try_get_bg_scan_elem(void) {
	BlockGroupScanListElem * ret = NULL;

	if (slist_is_empty(&pbm->bg_scan_free_list)) {
		return NULL;
	}

	SpinLockAcquire(&pbm->scan_free_list_lock);
	if (!slist_is_empty(&pbm->bg_scan_free_list)) {
		slist_node * snode = slist_pop_head_node(&pbm->bg_scan_free_list);
		ret = slist_container(BlockGroupScanListElem, slist, snode);
	}
	SpinLockRelease(&pbm->scan_free_list_lock);

	return ret;
}

/* Put the given scan list element onto the free list.
 * Shared memory can't be properly "freed" so we need to reuse it ourselves */
void free_bg_scan_elem(BlockGroupScanListElem *it) {
	SpinLockAcquire(&pbm->scan_free_list_lock);
	slist_push_head(&pbm->bg_scan_free_list, &it->slist);
	SpinLockRelease(&pbm->scan_free_list_lock);
}

/*
 * Search scan map for the given scan by its ID.
 *
 * Requires PqmScansLock to already be held as exclusive for insert/delete, at least shared for reads
 */
ScanHashEntry * search_scan(const ScanId id, HASHACTION action, bool* foundPtr) {
	return ((ScanHashEntry*)hash_search(pbm->ScanMap, &id, action, foundPtr));
}

/*
 * Find the data in the PBM corresponding to the given buffer, if we are tracking it.
 *
 * This acquires PbmBlocksLock internally for the hash lookup.
 */
BlockGroupData * search_block_group(const BufferTag *const buftag, bool* foundPtr) {
	const BlockNumber blockNum = buftag->blockNum;
	const BlockNumber bgroup = BLOCK_GROUP(blockNum);
	const BlockGroupHashKey bgkey = (BlockGroupHashKey) {
			.rnode = buftag->rnode,
			.forkNum = buftag->forkNum,
			.seg = BLOCK_GROUP_SEGMENT(bgroup),
	};
	BlockGroupHashEntry * bg_entry;

	// Look up the block group
	LOCK_GUARD_V2(PbmBlocksLock, LW_SHARED) {
		bg_entry = hash_search(pbm->BlockGroupMap, &bgkey, HASH_FIND, foundPtr);
	}

	if (false == *foundPtr) {
		return NULL;
	} else {
		return &bg_entry->groups[bgroup % BLOCK_GROUP_SEG_SIZE];
	}
}

/*
 * Find the block group for the given buffer, or create it if it doesn't exist.
 *
 * This internally acquires PbmBlocksLock in the required mode when searching the hash table.
 */
BlockGroupData * search_or_create_block_group(const BufferDesc *const buf) {
	bool found;
	BlockGroupHashEntry * bg_entry;
	const BlockNumber blockNum = buf->tag.blockNum;
	const BlockNumber bgroup = BLOCK_GROUP(blockNum);
	const BlockGroupHashKey bgkey = (BlockGroupHashKey) {
			.rnode = buf->tag.rnode,
			.forkNum = buf->tag.forkNum,
			.seg = BLOCK_GROUP_SEGMENT(bgroup),
	};

	// Pre-compute the hash since we may do 2 lookups
	uint32 key_hash = get_hash_value(pbm->BlockGroupMap, &bgkey);

	// Search in the hash map with the lock
	LOCK_GUARD_V2(PbmBlocksLock, LW_SHARED) {
		bg_entry = hash_search_with_hash_value(pbm->BlockGroupMap, &bgkey, key_hash, HASH_FIND, &found);
	}

	// If we didn't find the entry, create one
	if (!found) {
		LOCK_GUARD_V2(PbmBlocksLock, LW_EXCLUSIVE) {
			bg_entry = hash_search_with_hash_value(pbm->BlockGroupMap, &bgkey, key_hash, HASH_ENTER, &found);

			// There is a chance someone else created it at the same time and got to it first
			// If not, initialize the block map entry
			if (!found) {
				// Initialize the block groups
				for (int i = 0; i < BLOCK_GROUP_SEG_SIZE; ++i) {
					InitBlockGroupData(&bg_entry->groups[i]);
				}

				// Don't link it to adjacent segments - this will get fixed lazily by sequential scans
				bg_entry->seg_next = NULL;
				bg_entry->seg_prev = NULL;
			}
		}
	}

	// Find the block group within the segment
	return &bg_entry->groups[bgroup % BLOCK_GROUP_SEG_SIZE];
}

/* Initialize a block group iterator for the table given in bgkey */
void bgit_init(pbm_bg_iterator * it, const BlockGroupHashKey *const bgkey) {
	it->bgkey = *bgkey;
	it->entry = NULL;
}

/*
 * Advance a block group iterator to the next *segment*.
 * Requires the iterator to already have looked up the entry.
 */
BlockGroupHashEntry * bgit_advance_one(pbm_bg_iterator *const it) {
	BlockNumber seg;

	Assert(it->entry != NULL);

	seg = it->entry->key.seg;
	it->entry = it->entry->seg_next;

	/* Sanity check: either we're at the end or the segment increased by 1 */
	Assert(NULL == it->entry || it->entry->key.seg == seg + 1);

	return it->entry;
}

BlockGroupData * bgit_advance_to(pbm_bg_iterator *const it, const BlockNumber bg) {
	BlockNumber seg = BLOCK_GROUP_SEGMENT(bg);
	BlockNumber seg_offset = bg % BLOCK_GROUP_SEG_SIZE;

	/* If we haven't looked up the entry yet or it would need wrapping around,
	 * do the lookup now. */
	if (NULL == it->entry || seg < it->entry->key.seg) {
		bool found;

		it->bgkey.seg = seg;
		LOCK_GUARD_V2(PbmBlocksLock, LW_SHARED) {
			it->entry = hash_search(pbm->BlockGroupMap, &it->bgkey, HASH_FIND, &found);
		}

		/* DEBUGGING: this got an error during `create index`
		 * (maybe can remove this -- was moved from `remove_seq_scan_from_block_range`)
		 */
		if (!found) {
			PBM_DEBUG_print_pbm_state();
			PBM_DEBUG_sanity_check_buffers();

			elog(WARNING, "bgit_advance_to(bg=%u) key={rnode={spc=%u, db=%u, rel=%u}, fork=%d, seg=%u}",
				 bg,
				 it->bgkey.rnode.spcNode, it->bgkey.rnode.dbNode, it->bgkey.rnode.relNode,
				 it->bgkey.forkNum, it->bgkey.seg
			);
		}
		Assert(found);
	}

	Assert(seg >= it->entry->key.seg);

	/* Advance to the appropriate segment if necessary */
	while (it->entry->key.seg < seg) {
		bgit_advance_one(it);
	}

	/* Once we have the right segment, return the relevant group from it. */
	return &it->entry->groups[seg_offset];
}

#if PBM_USE_PQ
/*
 * Link the given buffer in to the associated block group.
 * Buffer must not already be part of any group.
 *
 * Caller is responsible for pushing the block group to the PBM PQ if necessary.
 */
BlockGroupData * AddBufToBlockGroup(BufferDesc *const buf) {
	BlockGroupData * group;
	Buffer group_head;

	// Buffer must not already be in a block group
	Assert(buf->pbm_bgroup_next == FREENEXT_NOT_IN_LIST
		   && buf->pbm_bgroup_prev == FREENEXT_NOT_IN_LIST);

	// Find or create the block group
	group = search_or_create_block_group(buf);
	Assert(group != NULL);

	// Lock block group for insert
	bg_lock_buffers(group, LW_EXCLUSIVE);

	// Link the buffer into the block group chain of buffers
	group_head = group->buffers_head;
	group->buffers_head = buf->buf_id;
	buf->pbm_bgroup_next = group_head;
	buf->pbm_bgroup_prev = FREENEXT_END_OF_LIST;
	if (group_head != FREENEXT_END_OF_LIST) {
		GetBufferDescriptor(group_head)->pbm_bgroup_prev = buf->buf_id;
	}

	bg_unlock_buffers(group);

	// If this is the first buffer in the block group, caller will add it to the PQ
	return group;
}

/*
 * Remove a buffer from its block group, and if the block group is now empty
 * remove it from the PQ as well.
 *
 * Needs: `buf` should be a valid shared buffer, and therefore must already be
 * in a block somewhere.
 */
void RemoveBufFromBlockGroup(BufferDesc *const buf) {
	int next, prev;
	bool found;
	BlockGroupData * group;
	bool need_to_remove;
	/*
	 * DEBUGGING: got this error once while dropping the *last* index on the table.
	 *
	 * Not sure why.
	 *
	 * ### remove debugging check eventually.
	 */
	if (buf->pbm_bgroup_next == FREENEXT_NOT_IN_LIST || buf->pbm_bgroup_prev == FREENEXT_NOT_IN_LIST) {
#if defined(TRACE_PBM)
		debug_buffer_access(buf, "remove_buf_from_block_group, buffer is not in a block group!");
#endif
		PBM_DEBUG_print_pbm_state();
		PBM_DEBUG_sanity_check_buffers();
	}

	// This should never be called for a buffer which isn't in the list
	Assert(buf->pbm_bgroup_next != FREENEXT_NOT_IN_LIST);
	Assert(buf->pbm_bgroup_prev != FREENEXT_NOT_IN_LIST);

	// Need to find and lock the block group before doing anything
	group = search_block_group(&buf->tag, &found);
	Assert(found);
	bg_lock_buffers(group, LW_EXCLUSIVE);

	next = buf->pbm_bgroup_next;
	prev = buf->pbm_bgroup_prev;

	// Unlink from neighbours
	buf->pbm_bgroup_prev = FREENEXT_NOT_IN_LIST;
	buf->pbm_bgroup_next = FREENEXT_NOT_IN_LIST;

	// unlink first if needed
	if (next != FREENEXT_END_OF_LIST) {
		GetBufferDescriptor(next)->pbm_bgroup_prev = prev;
	}
	if (prev != FREENEXT_END_OF_LIST) {
		GetBufferDescriptor(prev)->pbm_bgroup_next = next;
	} else {
		// This is the first one in the list, remove from the group!
		group->buffers_head = next;
	}

	// check if the group is empty while we still have the lock
	need_to_remove = (group->buffers_head == FREENEXT_END_OF_LIST);

	bg_unlock_buffers(group);

	// If the whole list is empty now, remove the block from the PQ bucket as well
	if (need_to_remove) {
		PQ_RemoveBlockGroup(group);
	}
}
#endif /* PBM_USE_PQ */

/*
 * Estimate when the specific scan will reach the relevant block group.
 */
unsigned long ScanTimeToNextConsumption(const BlockGroupScanListElem *const bg_scan) {
	ScanHashEntry * s_data = bg_scan->scan_entry;
	ParallelBlockTableScanDesc pscan = s_data->data.pbscan;
	const BlockNumber blocks_behind = GROUP_TO_FIRST_BLOCK(bg_scan->blocks_behind);
	BlockNumber blocks_remaining;
	SharedScanStats stats;
	long res;

	// read stats from the struct
	stats = s_data->data.stats;

	if (pscan == NULL || blocks_behind >= s_data->data.pseq.nalloced) {
		/*
		 * Estimate time to next access time for:
		 *  - non-parallel sequential scans
		 *  - bitmap scans (parallel and non-parallel)
		 *  - parallel sequential scans where the block group has not been
		 *  	"allocated" to a worker yet, and we can use the over-all
		 *  	progress of the scan instead of needing to guess where its
		 *  	position within a chunk.
		 */
		// First: estimate distance (# blocks) to the block based on # of blocks scanned and position
		// 		of the block group in the scan
		// Then: distance/speed = time to next access (estimate)
		if (blocks_behind < stats.blocks_scanned) {
			// ### consider: if we've already been passed, then maybe this is "not requested" anymore?
			blocks_remaining = 0;
		} else {
			blocks_remaining = blocks_behind - stats.blocks_scanned;
		}

		res = (long) ((float) blocks_remaining / stats.est_speed);
	} else {
		/*
		 * Parallel sequential scan where the block is within one of the allocated chunks
		 *
		 * blocks_behind and nalloced are both relative to the start position, so
		 * using their difference and the chunk size we can figure out which chunk
		 * the block is in, and where it is in the chunk. (note: this might be off
		 * when chunk size decreases, which will cause blocks in the second half
		 * of a larger chunk to appear to be sooner than they should be. This seems
		 * not worth correcting)
		 */
		uint64 nalloced = s_data->data.pseq.nalloced;
		uint32 chunk_size = s_data->data.pseq.chunk_size;
		uint32 nworkers = s_data->data.pseq.nworkers;
		float worker_speed;

		uint32 n_alloced_past = nalloced - blocks_behind;
		uint32 n_chunks_passed = n_alloced_past / chunk_size;
		uint32 chunk_start_behind = nalloced - chunk_size * (n_chunks_passed + 1);
		uint32 blks_since_chunk_start = blocks_behind - chunk_start_behind;

		/*
		 * Blocks from the start of the chunk: we don't know how far the worker
		 * is through the chunk, but it is between 0 and blks_since_start. On
		 * average it is half way, so use that as our guess.
		 */
		blocks_remaining = blks_since_chunk_start / 2;

		/*
		 * Scan speed: we are now considering just one worker, so its speed is lower.
		 * Assume each worker goes at the same rate and just take the average.
		 */
		worker_speed = stats.est_speed / (float)nworkers;

		/* Calculate the result */
		res = (long) ((float) blocks_remaining / worker_speed);
	}
	return res;
}

/*
 * Estimate the time to next access of a block group based on the tracked metadata.
 */
unsigned long BlockGroupTimeToNextConsumption(BlockGroupData *const bgdata, bool *requestedPtr, unsigned long now) {
	unsigned long min_next_access = AccessTimeNotRequested;
	slist_iter iter;
	unsigned long bg_est_invalid_at;
	unsigned long bg_est_next_access;

	Assert(bgdata != NULL);

	// Initially assume not requested
	*requestedPtr = false;

	/* If there is an estimate and it is recent enough, use it directly */
	bg_est_invalid_at = bgdata->est_invalid_at;
	bg_est_next_access = bgdata->est_next_access;
	if (now <= bg_est_invalid_at) {
		*requestedPtr = (bg_est_next_access != AccessTimeNotRequested);
		/* Return value is *time to next access*, NOT *next access time* */
		if (bg_est_next_access <= now) return 1;
		else return bg_est_next_access - now;
	}

	// Lock the scan list before we start
	bg_lock_scans(bgdata, LW_SHARED);

	// not requested if there are no scans
	if (slist_is_empty(&bgdata->scans_list)) {
		bg_unlock_scans(bgdata);
		return AccessTimeNotRequested;
	}

	// loop over the scans and check the next access time estimate from that scan
	slist_foreach(iter, &bgdata->scans_list) {
		BlockGroupScanListElem * it = slist_container(BlockGroupScanListElem, slist, iter.cur);

		const unsigned long time_to_next_access = ScanTimeToNextConsumption(it);

		if (time_to_next_access != AccessTimeNotRequested
				&& time_to_next_access < min_next_access) {
			min_next_access = time_to_next_access;
			*requestedPtr = true;
		}
	}
	bg_unlock_scans(bgdata);

	if (false == *requestedPtr) {
		min_next_access = AccessTimeNotRequested;
		bgdata->est_next_access = AccessTimeNotRequested;
	} else {
		bgdata->est_next_access = now + min_next_access;
	}

	bgdata->est_invalid_at = now + pbm_bg_naest_max_age_ns;

	return min_next_access;
}

/* Delete a specific scan from the list of the given block group */
bool block_group_delete_scan(ScanId id, BlockGroupData *groupData) {
	slist_mutable_iter iter;

	// Lock the list before we start
	bg_lock_scans(groupData, LW_EXCLUSIVE);

	// Search the list to remove the scan
	slist_foreach_modify(iter, &groupData->scans_list) {
		BlockGroupScanListElem * it = slist_container(BlockGroupScanListElem, slist, iter.cur);

		// If we find the scan: remove it and add to free list, and then we are done
		if (it->scan_id == id) {
			slist_delete_current(&iter);

			bg_unlock_scans(groupData);
			free_bg_scan_elem(it);
			return true;
		}
	}

	// Didn't find it
	bg_unlock_scans(groupData);
	return false;
}

/*
 * Remove a scan from a range of blocks which may wrap around if lo > hi.
 *
 * Parameters are block *group* numbers.
 */
void remove_seq_scan_from_range_circular(pbm_bg_iterator *bg_it, const ScanHashEntry *const scan_entry, const uint32 lo, const uint32 hi) {
	const ScanId id = scan_entry->id;
	const BlockNumber nblocks = scan_entry->data.nblocks;

	/* Nothing to remove if there were no blocks to begin with */
	if (0 == nblocks) return;

	/* Remove the ranges, handling wrap-around if applicable */
	if (lo <= hi) {
		remove_seq_scan_from_block_range(bg_it, id, lo, hi);
	} else {
		BlockNumber upper = BLOCK_GROUP(nblocks - 1) + 1;
		remove_seq_scan_from_block_range(bg_it, id, lo, upper);
		remove_seq_scan_from_block_range(bg_it, id, 0, hi);
	}
}

/*
 * When the given scan is done, remove it from the remaining range of blocks.
 *
 * This acquires SHARED lock on PbmBlocksLock, and locks the individual
 * block groups as required.
 */
void remove_seq_scan_from_block_range(pbm_bg_iterator * bg_it, const ScanId id, const uint32 lo, const uint32 hi) {
	uint32 bgnum;
	uint32 i;
	BlockGroupHashEntry * bs_entry;

	// Nothing to do with empty range
	if (lo == hi) {
		return;
	}

	/* Sanity checks */
	Assert(lo <= hi);

	/* Find starting hash entry */
	bgit_advance_to(bg_it, lo);
	bs_entry = bg_it->entry;

	// Loop over the linked hash map entries
	bgnum 	= lo;
	i 		= bgnum % BLOCK_GROUP_SEG_SIZE;
	for ( ; bs_entry != NULL && bgnum < hi; bs_entry = bgit_advance_one(bg_it)) {
		// Loop over block groups in the entry
		for ( ; i < BLOCK_GROUP_SEG_SIZE && bgnum < hi; ++i, ++bgnum) {
			BlockGroupData * block_group = &bs_entry->groups[i];
			bool deleted = block_group_delete_scan(id, block_group);
#if PBM_USE_PQ
			if (deleted) {
				RefreshBlockGroup(block_group);
			}
#endif /* PBM_USE_PQ */
			/* Scan was deleted - invalidate next access estimate */
			if (deleted) {
				block_group->est_invalid_at = 0;
			}
		}

		// start at first block group of the next entry
		i = 0;
	}

	/*
	 * DEBUGGING: make sure we could iterate all the way through...
	 */
	if (bgnum < hi) {
		elog(WARNING, "didnt get to the end of the range! expected %u but only got to %u",
			 hi, bgnum);
	}
}

/*
 * Remove a bitmap scan from current position in `scan_state` up to the specified hi endpoint.
 *
 * Used for both reporting progress and cleaning up at the end of a scan.
 */
int remove_bitmap_scan_from_block_range(const ScanId id, struct PBM_LocalBitmapScanState *const scan_state,
										const BlockNumber bg_hi) {
	pbm_bg_iterator bg_it = scan_state->bg_it;
	const bgcnt_vec *const v = &scan_state->block_groups;
	int i;

	/* Remove scan from the relevant block groups */
	for (i = scan_state->vec_idx; bg_hi > v->items[i].block_group; ++i) {
		const BlockNumber blk = v->items[i].block_group;
		BlockGroupData * data;
		bool deleted;

		/* Don't go past the end of the list */
		if (i >= v->len) {
			break;
		}

		/* Advance segment iterator to the next needed segment if applicable */
		data = bgit_advance_to(&bg_it, blk);

		/* Delete scan from the group and refresh the group if applicable */
		deleted = block_group_delete_scan(id, data);
#if PBM_USE_PQ
		if (deleted) {
			RefreshBlockGroup(data);
		}
#endif /* PBM_USE_PQ */
		/* Scan was deleted - invalidate next access estimate */
		if (deleted) {
			data->est_invalid_at = 0;
		}
	}

	return i;
}

#if PBM_USE_PQ
/*
 * Refresh a block group in the PQ.
 *
 * This computes the next consumption time and moves the block group to the appropriate bucket,
 * removing it from the current one first.
 */
void RefreshBlockGroup(BlockGroupData *const data) {
	bool requested;
	bool has_buffers = (data->buffers_head >= 0);
	unsigned long t;

	// Check if this group should be in the PQ.
	// If so, move it to the appropriate bucket. If not, remove it from its bucket if applicable.
	if (has_buffers) {
		uint64 now = get_time_ns();
		t = now + BlockGroupTimeToNextConsumption(data, &requested, now);
		PQ_RefreshBlockGroup(data, t, requested);
	} else {
		PQ_RemoveBlockGroup(data);
	}
}

/*
 * If enough time has passed, shift the PQ buckets to reflect the passage of time.
 *
 * This should generally be called just before inserting or refreshing a block
 * group. We don't want to put a block group in the wrong bucket just because
 * the buckets are out of date.
 */
void PQ_RefreshRequestedBuckets(void) {
	unsigned long ts = get_timeslice();
	unsigned long last_shifted_ts = pbm->BlockQueue->last_shifted_time_slice;
	bool up_to_date = (last_shifted_ts + 1 > ts);

#if defined(TRACE_PBM) && defined(TRACE_PBM_PQ_REFRESH)
	elog(INFO, "PBM refresh buckets: t=%ld, last=%ld, up_to_date=%s",
		 ts, last_shifted_ts, up_to_date?"true":"false");
#endif // TRACE_PBM_PQ_REFRESH

	// Nothing to do if already up to date
	if (up_to_date) return;

	// Shift the PQ buckets as many times as necessary to catch up
	LOCK_GUARD_V2(PbmPqBucketsLock, LW_EXCLUSIVE) {
		while (PQ_ShiftBucketsWithLock(ts)) ;
	}
}
#endif /* PBM_USE_PQ */


#if defined(PBM_TRACK_EVICTION_TIME)
void PBM_DEBUG_eviction_timing(uint64 start) {
	uint64 end = get_time_ns();
	uint64 total_time = (pbm->total_eviction_time += (end - start));
	uint64 total_evictions = pbm->n_evictions++;
	if (total_evictions % 20000 == 0) {
		elog(NOTICE, "Evictions so far: %lu,  average time (ns): %f",
			 total_evictions, (double) (total_time) / total_evictions
		);
	}
}

uint64 PBM_DEBUG_CUR_TIME_ns() {
	return get_time_ns();
}
#endif /* PBM_TRACK_EVICTION_TIME */

<<<<<<< HEAD

#if PBM_TRACK_STATS
void clear_buffer_stats(PbmBufferDescStats * stats) {
=======
void clear_buffer_stats(PbmBufferDescStats * stats) {
#if PBM_TRACK_STATS
>>>>>>> 1dbd0e42
	/* Use "AccessTimeNotRequested" for fewer than N recent accesses */
	for(int i = 0; i < PBM_BUFFER_NUM_RECENT_ACCESS; ++i) {
		stats->recent_accesses[i] = AccessTimeNotRequested;
	}
<<<<<<< HEAD
}

void init_buffer_stats(PbmBufferDescStatsPadded * stats) {
	SpinLockInit(&stats->stats.slock);
	clear_buffer_stats(&stats->stats);
=======
#endif /* PBM_TRACK_STATS */
}

void init_buffer_stats(PbmBufferDescStatsPadded * stats) {
#if PBM_TRACK_STATS
	SpinLockInit(&stats->stats.slock);
	clear_buffer_stats(&stats->stats);
#endif /* PBM_TRACK_STATS */
>>>>>>> 1dbd0e42
}

PbmBufferDescStats * get_buffer_stats(const BufferDesc *const buf) {
	return &pbm->buffer_stats[buf->buf_id].stats;
}

<<<<<<< HEAD
void update_buffer_recent_access(PbmBufferDescStats * stats, uint64 now) {
	static const uint64 upper_idx = PBM_BUFFER_NUM_RECENT_ACCESS - 1;

	SpinLockAcquire(&stats->slock);

	/* Shift everything left by 1 */
	for (int i = 0; i < upper_idx; ++i) {
		stats->recent_accesses[i] = stats->recent_accesses[i+1];
	}

	/* Most recent access ist stored at the end */
	stats->recent_accesses[upper_idx] = now;

	SpinLockRelease(&stats->slock);
}

uint64 est_inter_access_time(PbmBufferDescStats * stats, uint64 now, int * n_accesses) {
	uint64 min_access = 0;
	uint64 last_access = 0;
	uint64 est_inter_access, t_since_last;
	int num_accesses = PBM_BUFFER_NUM_RECENT_ACCESS;

	SpinLockAcquire(&stats->slock);
	/* Find min access and count how many times are actually valid */
	for (int i = 0; i < PBM_BUFFER_NUM_RECENT_ACCESS; ++i) {
		if (stats->recent_accesses[i] == AccessTimeNotRequested) {
			--num_accesses;
		}
		else {
			min_access = stats->recent_accesses[i];
			break;
		}
	}
	last_access = stats->recent_accesses[PBM_BUFFER_NUM_RECENT_ACCESS - 1];
	SpinLockRelease(&stats->slock);

	*n_accesses = num_accesses;

	/* It is possible we haven't accessed the buffer enough to estimate the
	 * average inter-access time yet.
	 * Make sure this is signaled to caller and we don't divide by 0. */
	if (num_accesses <= 1) {
		return AccessTimeNotRequested;
	}

	/* Compute the average inter-access interval, and time since last access */
	est_inter_access = (last_access - min_access) / (num_accesses - 1);
	t_since_last = (now - last_access);

	/* If we don't access the buffer for a while, apply a penalty as our estimates
	 * may be out of date. */
	if (t_since_last > est_inter_access) {
		return (est_inter_access + t_since_last) / 2;
	} else {
		return est_inter_access;
	}
}
#endif /* PBM_TRACK_STATS */


=======
>>>>>>> 1dbd0e42
#if PBM_EVICT_MODE == PBM_EVICT_MODE_PQ_SINGLE
BufferDesc* PBM_EvictPage(uint32 * buf_state) {
	return PQ_Evict(pbm->BlockQueue, buf_state);
}
#elif PBM_EVICT_MODE == PBM_EVICT_MODE_SAMPLING

/* Tracking the randomly chosen buffers */
typedef struct PBM_BufSample {
	struct BufferDesc * buf; /* The chosen buffer */
	BufferTag tag; /* The tag when we choose the sample */
	unsigned long next_access_time;
} PBM_BufSample;

/*
 * Heap functions for managing the list of PBM_BufSample.
 *
 * Essentially we are doing heap sort: heapify then remove max repeatedly.
 */
static inline void swap_buf_s(PBM_BufSample * a, PBM_BufSample * b) {
	PBM_BufSample temp = *a;
	*a = *b;
	*b = temp;
}
static inline size_t bh_parent(size_t i) { return (i-1)/2; }
static inline size_t bh_left(size_t i) { return 2*i + 1; }
static inline size_t bh_right(size_t i) { return 2*i + 2; }
static inline void bh_fix_down(size_t i, PBM_BufSample * h, size_t n) {
	for (;;) {
		size_t l = bh_left(i);
		size_t r = bh_right(i);
		size_t m; /* index of child with larger access time */

		/* Stop if no children */
		if (l >= n) return;

		/* Find child with larger access time */
		if (r >= n) m = l;
		else if (h[l].next_access_time > h[r].next_access_time) m = l;
		else m = r;

		/* Stop if current is already bigger */
		if (h[i].next_access_time >= h[m].next_access_time) return;

		/* Otherwise swap down and continue from there */
		swap_buf_s(&h[i], &h[m]);

		i = m;
	}
}
static inline void bh_heapify(PBM_BufSample * h, size_t n) {
	for (size_t i = bh_parent(n-1)+1; i > 0; --i) {
		bh_fix_down(i-1, h, n);
	}
}
static inline void bh_pop(PBM_BufSample * h, size_t n) {
	h[0] = h[n-1];
	bh_fix_down(0, h, n-1);
}

/*
 * Sanity check that the group is the right hash entry.
 */
static inline bool bg_check_buftag(BufferTag * tag, BlockGroupData * bgdata) {
	const BlockNumber blockNum = tag->blockNum;
	const BlockNumber bgroup = BLOCK_GROUP(blockNum);
	const BlockNumber bseg = BLOCK_GROUP_SEGMENT(bgroup);
	const BlockNumber seg_offset = bgroup % BLOCK_GROUP_SEG_SIZE;

	const BlockGroupData * bg_array_start = bgdata - seg_offset;
	const size_t groups_offset = offsetof(BlockGroupHashEntry, groups);

	const BlockGroupHashEntry * entry =
			(BlockGroupHashEntry *)((char *)(bg_array_start) - groups_offset);

	bool tag_matches = (RelFileNodeEquals(entry->key.rnode, tag->rnode))
			&& (entry->key.forkNum == tag->forkNum)
			&& (entry->key.seg == bseg);

	return tag_matches;
}

/*
 * Choose a buffer to evict using the sampling-based eviction strategy.
 *
 * This will return a buffer with the header lock held.
 *
 * If selection fails because the buffers all got pinned again or evicted by
 * someone else after we sorted, this will return NULL and the caller should
 * try a different strategy. (possibly try again, or pick randomly)
 */
BufferDesc * PBM_EvictPage(uint32 * buf_state) {
	BufferDesc * buf;
	uint32 local_buf_state;
	BlockGroupData * bgdata;
	bool requested;
	unsigned long next_access = 0;
	unsigned long now;

	// array of samples
	PBM_BufSample samples[PBM_EVICT_MAX_SAMPLES];
	int n_selected = 0;

	// find the configured number of samples
	while (n_selected < pbm_evict_num_samples) {
		/* Pick a random buffer */
		buf = GetBufferDescriptor(random() % NBuffers);
		samples[n_selected].buf = buf;

		/* If the buffer is pinned, skip it and pick another */
		local_buf_state = LockBufHdr(buf);
		if (BUF_STATE_GET_REFCOUNT(local_buf_state) != 0) {
			UnlockBufHdr(buf, local_buf_state);
			continue;
		}

		/* If no cached block group, buffer is not valid so just use it. */
		if (buf->pbm_bg == NULL) {
			Assert(!(local_buf_state & BM_VALID));
			Assert(!(local_buf_state & BM_TAG_VALID));
			Assert(buf->tag.blockNum == InvalidBlockNumber);

			*buf_state = local_buf_state;
			return buf;
		}

		/* Copy the tag and cached block group atomically before unlocking */
		samples[n_selected].tag = buf->tag;
		bgdata = buf->pbm_bg;
		UnlockBufHdr(buf, local_buf_state);

		/* Sanity checks */
		Assert(bgdata != NULL);
		Assert(bg_check_buftag(&samples[n_selected].tag, bgdata));

		/* Compute time to next access */
		/* NOTE: here "next_access" is "time to next access" NOT "next access time". */
		now = get_time_ns();
#if PBM_TRACK_STATS
		{ /* Scope to silence -Wdeclaration-after-statement... */
			int naccesses;
			uint64 bg_next_consumption = BlockGroupTimeToNextConsumption(bgdata, &requested, now);
			uint64 buffer_est_inter_access = est_inter_access_time(get_buffer_stats(buf), now, &naccesses);
			if (requested && naccesses > 1) {
				/* Consider both registered estimate and inter-access estimate
				 * if it is requested and more than one recent access */
				next_access = Min(bg_next_consumption, buffer_est_inter_access);
			} else if (requested) {
				/* Ignore inter-access time if we only have one access so far */
				next_access = bg_next_consumption;
			} else if (naccesses > 1) {
				/* If not requested, use the inter-access time.
				 * Also lie about being requested to prevent it getting used
				 * immediately in the next block.*/
				next_access = buffer_est_inter_access;
				requested = true;
			}
		}
#else
		next_access = BlockGroupTimeToNextConsumption(bgdata, &requested, now);
#endif
		samples[n_selected].next_access_time = next_access;

		/* If it is "not requested", try to use it immediately.
		 * Need to check it is still not pinned. */
		if (!requested) {
			local_buf_state = LockBufHdr(buf);
			if (BUF_STATE_GET_REFCOUNT(local_buf_state) == 0
					&& BUFFERTAGS_EQUAL(buf->tag, samples[n_selected].tag)) {
				/* Not pinned AND tag didn't change - use it without more samples */
				*buf_state = local_buf_state;
				return buf;
			}

			/* Got pinned - unlock and pick something else */
			UnlockBufHdr(buf, local_buf_state);
		} else {
			/* Buffer is requested and not pinned - keep it as a sample */
			n_selected += 1;
		}
	}

	/* Heapify our samples */
	bh_heapify(samples, n_selected);

	while (n_selected > 0) {
		buf = samples[0].buf;

		/* Check buffer with largest next-access time. Make sure that:
		 *  - nobody pinned it while we weren't looking (and is still using it)
		 *  - nobody evicted it while we weren't looking so it is actually a different buffer now
		 */
		local_buf_state = LockBufHdr(buf);
		if (BUF_STATE_GET_REFCOUNT(local_buf_state) == 0
				&& BUFFERTAGS_EQUAL(buf->tag, samples[0].tag)) {
			/* Not pinned AND tag didn't change - evict this one */
			*buf_state = local_buf_state;
			return buf;
		}

		/* Someone stole it - remove from the heap and pick a different one */
		UnlockBufHdr(buf, local_buf_state);

		bh_pop(samples, n_selected);
		--n_selected;
	}

	/* Too many race conditions while evicting - give up!
	 * Caller should pick something randomly */
	return NULL;
}
#endif // PBM_EVICT_MODE


// ### clean up the debugging code below

#ifdef SANITY_PBM_BUFFERS
void sanity_check_verify_block_group_buffers(const BufferDesc * const buf) {
	const RelFileNode rnode = buf->tag.rnode;
	const ForkNumber  fork = buf->tag.forkNum;
	const BlockNumber bgroup = BLOCK_GROUP(buf->tag.blockNum);

	int num_traversed = 0;

	// get first buffer in the list
	const BufferDesc * it = buf;

	Assert(it->pbm_bgroup_prev > FREENEXT_NOT_IN_LIST && it->pbm_bgroup_next > FREENEXT_NOT_IN_LIST);

	while (it->pbm_bgroup_prev != FREENEXT_END_OF_LIST) {
		it = GetBufferDescriptor(it->pbm_bgroup_prev);
		++num_traversed;
		if (num_traversed % 100 == 0) {
			elog(WARNING, "sanity_check traversed 100 blocks!");

			it = buf;
			for (int i = 0; i < 10; ++i) {
				const BufferTag tag = it->tag;
				elog(WARNING, " tbl={spc=%u, db=%u, rel=%u, fork=%d} block#=%u (group=%u) prev=%d next=%d",
					 tag.rnode.spcNode, tag.rnode.dbNode, tag.rnode.relNode, tag.forkNum, tag.blockNum, BLOCK_GROUP(tag.blockNum),
					 it->pbm_bgroup_prev, it->pbm_bgroup_next
				);
				it = GetBufferDescriptor(it->pbm_bgroup_prev);
			}

			elog(ERROR, "sanity_check traversed 100 blocks!");
			return;
		}
	}

	// make sure everything in the list has the same group
	while (it != NULL) {
		if (it->tag.rnode.spcNode != rnode.spcNode
			|| it->tag.rnode.dbNode != rnode.dbNode
			|| it->tag.rnode.relNode != rnode.relNode
			|| it->tag.forkNum != fork
			|| BLOCK_GROUP(it->tag.blockNum) != bgroup)
		{
			const BufferTag tag = it->tag;

			list_all_buffers();

			/* Note: this check is likely to fail with parallel workloads
			 * because the buffers can get moved around while we're checking
			 * everything. */
			elog(ERROR, "BLOCK GROUP has buffer from the wrong group!  buf_id=%d"
						"\n\texpected: \ttbl={spc=%u, db=%u, rel=%u, fork=%d} block_group=%u"
						"\n\tgot:      \ttbl={spc=%u, db=%u, rel=%u, fork=%d} block#=%u (group=%u)",
				 it->buf_id,
				 rnode.spcNode, rnode.dbNode, rnode.relNode, fork, bgroup,
				 tag.rnode.spcNode, tag.rnode.dbNode, tag.rnode.relNode, tag.forkNum, tag.blockNum, BLOCK_GROUP(tag.blockNum)
			);
		}
		if (FREENEXT_END_OF_LIST == it->pbm_bgroup_next) it = NULL;
		else it = GetBufferDescriptor(it->pbm_bgroup_next);
	}
}

void list_all_buffers(void) {
	bool found;
	BlockGroupData * data;
	Buffer bid;

	for (int i = 0; i < NBuffers; ++i) {
		BufferDesc *buf = GetBufferDescriptor(i);
		BufferTag tag = buf->tag;
		elog(WARNING, "BLOCK %d: \tspc=%u, db=%u, rel=%u, fork=%d, block=%u (group=%u) \tprev=%d  next=%d",
			 i, tag.rnode.spcNode, tag.rnode.dbNode, tag.rnode.relNode, tag.forkNum, tag.blockNum,
			 BLOCK_GROUP(tag.blockNum), buf->pbm_bgroup_prev, buf->pbm_bgroup_next
		);

		data = search_block_group(&buf->tag, &found);

		if (!found || data == NULL) {
			elog(WARNING, "\tGROUP NOT FOUND!  prev=%d  next=%d", buf->pbm_bgroup_prev, buf->pbm_bgroup_next);
			continue;
		}

		for (bid = data->buffers_head; bid >= 0 && bid <= NBuffers; bid = GetBufferDescriptor(bid)->pbm_bgroup_next) {
			BufferDesc *buf2 = GetBufferDescriptor(bid);
			tag = buf2->tag;
			elog(WARNING, "\tbid=%d:  \tspc=%u, db=%u, rel=%u, fork=%d, block=%u (group=%u) \tPREV=%d, NEXT=%d",
				 bid,
				 tag.rnode.spcNode, tag.rnode.dbNode, tag.rnode.relNode, tag.forkNum, tag.blockNum,
				 BLOCK_GROUP(tag.blockNum), buf2->pbm_bgroup_prev, buf2->pbm_bgroup_next
			);
		}
	}
}
#endif // SANITY_PBM_BUFFERS

#if defined(TRACE_PBM)
void debug_buffer_access(BufferDesc* buf, char* msg) {
	bool found, requested;
	char* msg2;
	BlockNumber blockNum = buf->tag.blockNum;
	BlockNumber blockGroup = BLOCK_GROUP(blockNum);
	TableData tbl = (TableData){
			.rnode = buf->tag.rnode,
			.forkNum = buf->tag.forkNum,
	};
	unsigned long next_access_time = AccessTimeNotRequested;
	unsigned long now = get_time_ns();

	BlockGroupData *const block_scans = search_block_group(&buf->tag, &found);
	if (true == found) {
		next_access_time = BlockGroupTimeToNextConsumption(block_scans, &requested);
	}

	if (false == found) msg2 = "NOT TRACKED";
	else if (false == requested) msg2 = "NOT REQUESTED";
	else msg2 = "~";

	elog(INFO, "PBM %s (%s): tbl={spc=%u, db=%u, rel=%u} block=%u group=%u --- now=%lu, next_access=%lu",
		 msg,
		 msg2,
		 tbl.rnode.spcNode,
		 tbl.rnode.dbNode,
		 tbl.rnode.relNode,
		 blockNum,
		 blockGroup,
		 now,
		 next_access_time
	);
}
#endif

// Print debugging information for a single entry in the scans hash map.
static
void debug_append_scan_data(StringInfoData* str, ScanHashEntry* entry) {
	SharedScanStats stats = entry->data.stats;
	appendStringInfo(str, "{id=%lu, start=%u, nblocks=%u, speed=%f}",
					 entry->id,
					 entry->data.startBlock,
					 entry->data.nblocks,
					 stats.est_speed
	);
}

// Print the whole scans map for debugging.
void debug_log_scan_map(void) {
	StringInfoData str;
	initStringInfo(&str);

	LOCK_GUARD_V2(PbmScansLock, LW_SHARED) {
		HASH_SEQ_STATUS status;
		ScanHashEntry * entry;

		hash_seq_init(&status, pbm->ScanMap);

		for (;;) {
			entry = hash_seq_search(&status);
			if (NULL == entry) break;

			appendStringInfoString(&str, "\n\t");
			debug_append_scan_data(&str, entry);
		}
	}

	ereport(INFO, (errmsg_internal("PBM scan map:"), errdetail_internal("%s", str.data)));
	pfree(str.data);
}

// Append debugging information for one block group
static
void debug_append_bg_data(StringInfoData *str, BlockGroupData *data, BlockNumber bgroup) {
	BlockNumber seg = BLOCK_GROUP_SEGMENT(bgroup);
	slist_iter it;

	appendStringInfo(str, "\n\t\tseg=%u, bg=%3u, addr=%p scans=",
		seg, bgroup, data
	);

	bg_lock_scans(data, LW_SHARED);

	slist_foreach(it, &data->scans_list) {
		BlockGroupScanListElem * elem = slist_container(BlockGroupScanListElem, slist, it.cur);

		appendStringInfo(str, " {id=%3lu, behind=%5u}",
			elem->scan_id, elem->blocks_behind
		);
	}

	bg_unlock_scans(data);
}

// Print debugging information for a relation in the block group map
static
void debug_append_bgseg_data(StringInfoData* str, BlockGroupHashEntry* entry) {
	appendStringInfo(str, "\n\ttbl={spc=%u, db=%u, rel=%u, fork=%u}",
		entry->key.rnode.spcNode, entry->key.rnode.dbNode, entry->key.rnode.relNode, entry->key.forkNum
	);

	// Print something for each segment
	for ( ; NULL != entry; entry = entry->seg_next) {
		BlockGroupData * data = &entry->groups[0];
		debug_append_bg_data(str, data, entry->key.seg * BLOCK_GROUP_SEG_SIZE);
		debug_append_bg_data(str, data + 1, entry->key.seg * BLOCK_GROUP_SEG_SIZE + 1);
		debug_append_bg_data(str, data + 16, entry->key.seg * BLOCK_GROUP_SEG_SIZE + 16);
		debug_append_bg_data(str, data + 128, entry->key.seg * BLOCK_GROUP_SEG_SIZE + 128);
	}
}

// Print the whole block group map for debugging
void debug_log_blockgroup_map(void) {
	StringInfoData str;
	initStringInfo(&str);

	LOCK_GUARD_V2(PbmBlocksLock, LW_SHARED) {
		HASH_SEQ_STATUS status;
		BlockGroupHashEntry * entry;

		hash_seq_init(&status, pbm->BlockGroupMap);

		for (;;) {
			entry = hash_seq_search(&status);
			if (NULL == entry) break;

			// do each table in order
			if (entry->key.seg != 0) continue;

			debug_append_bgseg_data(&str, entry);
		}
	}

	ereport(INFO, (errmsg_internal("PBM block group map:"), errdetail_internal("%s", str.data)));
	pfree(str.data);
}

#if PBM_USE_PQ
void debug_log_find_blockgroup_buffers(void) {
	StringInfoData str;
	initStringInfo(&str);

	LOCK_GUARD_V2(PbmBlocksLock, LW_SHARED) {
		HASH_SEQ_STATUS status;
		BlockGroupHashEntry * entry;

		hash_seq_init(&status, pbm->BlockGroupMap);

		// each hash entry
		for (;;) {
			entry = hash_seq_search(&status);
			if (NULL == entry) break;

			// each group in the entry
			for (int i = 0; i < BLOCK_GROUP_SEG_SIZE; ++i) {
				BlockGroupData * data = &entry->groups[i];
				Buffer b;

				// print out block group if it has buffers
				if (data->buffers_head != FREENEXT_END_OF_LIST) {
					appendStringInfo(&str, "\n\ttbl={spc=%u, db=%u, rel=%u, fork=%d} "
										   "blk=%d :  "
						, entry->key.rnode.spcNode, entry->key.rnode.dbNode, entry->key.rnode.relNode, entry->key.forkNum
						, entry->key.seg * BLOCK_GROUP_SEG_SIZE + i
					);

					// append list of buffers for the block group
					for(b = data->buffers_head; b >= 0; ) {
						BufferDesc * buf = GetBufferDescriptor(b);
						appendStringInfo(&str, " %d", b);

						b = buf->pbm_bgroup_next;
					}
					appendStringInfo(&str, " %d", b);
				}
			}
		}
	}

	ereport(INFO, (errmsg_internal("PBM block groups:"), errdetail_internal("%s", str.data)));

	pfree(str.data);
}
#endif /* PBM_USE_PQ */

/* Assert the given scan has been completely removed from everything */
void assert_scan_completely_unregistered(ScanHashEntry * scan) {
#ifdef SANITY_PBM_SCAN_FULLY_UNREGISTERED
	bool found;
	int bgnum = 0;
	BlockGroupHashEntry * bgseg_it;
	BlockGroupHashKey bgkey = {
		.rnode = scan->data.tbl.rnode,
		.forkNum = scan->data.tbl.forkNum,
		.seg = 0,
	};

	/* First segment */
	LOCK_GUARD_V2(PbmBlocksLock, LW_SHARED) {
		bgseg_it = hash_search(pbm->BlockGroupMap, &bgkey, HASH_FIND, &found);
	}
	Assert(found);

	for ( ; bgseg_it != NULL; bgseg_it = bgseg_it->seg_next) {
		for (int i = 0; i < BLOCK_GROUP_SEG_SIZE; ++i) {
			BlockGroupData * bg = &bgseg_it->groups[i];
			slist_iter it;

			bg_lock_scans(bg, LW_SHARED);

			slist_foreach(it, &bg->scans_list) {
				BlockGroupScanListElem * elem = slist_container(BlockGroupScanListElem, slist, it.cur);

				if (elem->scan_id == scan->id) {
					elog(ERROR, "Scan %lu was not fully unregistered! still registered for block group %d "
								"tbl={spc=%u, db=%u, rel=%u, fork=%u}"
						, scan->id, bgnum
						, bgkey.rnode.spcNode, bgkey.rnode.dbNode, bgkey.rnode.relNode, bgkey.forkNum
					);
				}
			}

			bg_unlock_scans(bg);
			++bgnum;
		}
	}
#endif /* SANITY_PBM_SCAN_FULLY_UNREGISTERED */
}<|MERGE_RESOLUTION|>--- conflicted
+++ resolved
@@ -124,20 +124,14 @@
 #endif /* PBM_USE_PQ */
 
 
-<<<<<<< HEAD
-#if PBM_TRACK_STATS
-=======
->>>>>>> 1dbd0e42
 // tracking recent access stats for buffers
 static inline void clear_buffer_stats(PbmBufferDescStats * stats);
 static inline void init_buffer_stats(PbmBufferDescStatsPadded * stats);
 static inline PbmBufferDescStats * get_buffer_stats(const BufferDesc * buf);
-<<<<<<< HEAD
+#if PBM_TRACK_STATS
 static inline void update_buffer_recent_access(PbmBufferDescStats * stats, uint64 now);
 static inline uint64 est_inter_access_time(PbmBufferDescStats *stats, uint64 now, int *n_accesses);
 #endif /* PBM_TRACK_STATS */
-=======
->>>>>>> 1dbd0e42
 
 
 // debugging
@@ -219,20 +213,12 @@
 	pbm->BlockQueue = InitPbmPQ();
 #endif /* PBM_USE_PQ */
 
-<<<<<<< HEAD
-#if PBM_TRACK_STATS
-=======
->>>>>>> 1dbd0e42
 	/* Initialize buffer stats */
 	pbm->buffer_stats = ShmemInitStruct("PBM buffer stats", NBuffers * sizeof(PbmBufferDescStatsPadded), &found);
 	Assert(!found);
 	for (int i = 0; i < NBuffers; ++i) {
 		init_buffer_stats(&pbm->buffer_stats[i]);
 	}
-<<<<<<< HEAD
-#endif /* PBM_TRACK_STATS */
-=======
->>>>>>> 1dbd0e42
 }
 
 /*
@@ -256,13 +242,7 @@
 	size = add_size(size, PbmPqShmemSize());
 #endif /* PBM_USE_PQ */
 
-<<<<<<< HEAD
-#if PBM_TRACK_STATS
 	size = add_size(size, NBuffers * sizeof(PbmBufferDescStatsPadded));
-#endif /* PBM_TRACK_STATS */
-=======
-	size = add_size(size, NBuffers * sizeof(PbmBufferDescStatsPadded));
->>>>>>> 1dbd0e42
 
 #if defined(TRACE_PBM) || true
 	{
@@ -2229,41 +2209,24 @@
 }
 #endif /* PBM_TRACK_EVICTION_TIME */
 
-<<<<<<< HEAD
-
-#if PBM_TRACK_STATS
+
 void clear_buffer_stats(PbmBufferDescStats * stats) {
-=======
-void clear_buffer_stats(PbmBufferDescStats * stats) {
-#if PBM_TRACK_STATS
->>>>>>> 1dbd0e42
 	/* Use "AccessTimeNotRequested" for fewer than N recent accesses */
 	for(int i = 0; i < PBM_BUFFER_NUM_RECENT_ACCESS; ++i) {
 		stats->recent_accesses[i] = AccessTimeNotRequested;
 	}
-<<<<<<< HEAD
 }
 
 void init_buffer_stats(PbmBufferDescStatsPadded * stats) {
 	SpinLockInit(&stats->stats.slock);
 	clear_buffer_stats(&stats->stats);
-=======
-#endif /* PBM_TRACK_STATS */
-}
-
-void init_buffer_stats(PbmBufferDescStatsPadded * stats) {
-#if PBM_TRACK_STATS
-	SpinLockInit(&stats->stats.slock);
-	clear_buffer_stats(&stats->stats);
-#endif /* PBM_TRACK_STATS */
->>>>>>> 1dbd0e42
 }
 
 PbmBufferDescStats * get_buffer_stats(const BufferDesc *const buf) {
 	return &pbm->buffer_stats[buf->buf_id].stats;
 }
 
-<<<<<<< HEAD
+#if PBM_TRACK_STATS
 void update_buffer_recent_access(PbmBufferDescStats * stats, uint64 now) {
 	static const uint64 upper_idx = PBM_BUFFER_NUM_RECENT_ACCESS - 1;
 
@@ -2324,8 +2287,6 @@
 #endif /* PBM_TRACK_STATS */
 
 
-=======
->>>>>>> 1dbd0e42
 #if PBM_EVICT_MODE == PBM_EVICT_MODE_PQ_SINGLE
 BufferDesc* PBM_EvictPage(uint32 * buf_state) {
 	return PQ_Evict(pbm->BlockQueue, buf_state);

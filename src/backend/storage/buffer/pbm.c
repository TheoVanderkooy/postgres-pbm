/*
 * Predictive Buffer Manager
 */
#include "postgres.h"

/* PBM includes */
#include "storage/pbm.h"
#include "storage/pbm/pbm_background.h"
#include "storage/pbm/pbm_internal.h"

/* Other files */
#include "lib/stringinfo.h"
#include "miscadmin.h"
#include "nodes/execnodes.h"
#include "optimizer/optimizer.h"
#include "storage/bufmgr.h"
#include "storage/shmem.h"

// included last to avoid IDE complaining about unused imports...
#include "storage/buf_internals.h"
#include "access/parallel.h"
#include "access/heapam.h"
#include "catalog/index.h"
#include "lib/simplehash.h"

#include <time.h>

// TODO! look for ### comments --- low-priority/later TODOs
// TODO! look for DEBUGGING comments and disable/remove them once they definitely aren't needed


/* Global pointer to the single PBM */
PbmShared* pbm;

/* Configuration variables */
int pbm_evict_num_samples;
double pbm_bg_naest_max_age_s;
unsigned long pbm_bg_naest_max_age_ns;


/*-------------------------------------------------------------------------
 * Prototypes for private methods
 *-------------------------------------------------------------------------
 */


// Shared logic of the public API methods (register/unregister/report position)
static inline BlockGroupHashEntry * RegisterInitBlockGroupEntries(BlockGroupHashKey * bgkey, BlockNumber nblocks);
static inline ScanHashEntry * RegisterCreateScanEntry(TableData * tbl, BlockNumber startblock, BlockNumber nblocks, ParallelBlockTableScanDesc parallelSeqScanData);
static inline void UnregisterDeleteScan(ScanId id, SharedScanStats stats);
struct scan_elem_allocation_state {
	BlockGroupScanListElem * new_stats;
	BlockNumber left_to_allocate;
};
static inline BlockGroupScanListElem * alloc_scan_list_elem(struct scan_elem_allocation_state * alloc_state);
static inline BlockNumber num_block_groups(BlockNumber nblocks);
static inline BlockNumber num_block_group_segments(BlockNumber nblocks);
static inline void update_scan_speed_estimate(unsigned long elapsed, uint32 blocks, ScanHashEntry * entry);


// get current time
static inline unsigned long get_time_ns(void);
#if PBM_USE_PQ
static inline unsigned long get_timeslice(void);
#endif /* PBM_USE_PQ */


// block group + count vector methods used by bitmap scans
static inline bgcnt_vec bcvec_init(void);
static inline void bcvec_free(bgcnt_vec * vec);
static 		  void bcvec_push_back(bgcnt_vec * vec, BlockNumber bg);
static inline void bcvec_inc_last(bgcnt_vec * vec);


// initialization for internal structs
static inline void InitSeqScanStatsEntry(BlockGroupScanListElem * temp, ScanId id, ScanHashEntry * sdata, BlockNumber bgnum);
static inline void InitBlockGroupData(BlockGroupData * data);
static inline void InitBitmapScanBlockGroupCountVec(struct BitmapHeapScanState * scan, bgcnt_vec * v);


// memory management for BlockGroupScanListElem
static inline BlockGroupScanListElem * try_get_bg_scan_elem(void);
static inline void free_bg_scan_elem(BlockGroupScanListElem *it);


// lookups in applicable hash maps
static inline ScanHashEntry * search_scan(ScanId id, HASHACTION action, bool* foundPtr);
static inline BlockGroupData * search_block_group(const BufferTag * buftag, bool* foundPtr);

static BlockGroupData * search_or_create_block_group(const BufferDesc * buf);


// block group iterator methods: for remembering position on block group map
static inline void bgit_init(pbm_bg_iterator * it, const BlockGroupHashKey * bgkey);
static inline BlockGroupHashEntry * bgit_advance_one(pbm_bg_iterator * it);
static inline BlockGroupData * bgit_advance_to(pbm_bg_iterator * it, BlockNumber bg);

#if PBM_USE_PQ
// managing buffer <--> block group links
// this is most of the real work for the callbacks from freelist.c
static inline BlockGroupData * AddBufToBlockGroup(BufferDesc * buf);
static inline void RemoveBufFromBlockGroup(BufferDesc * buf);
#endif /* PBM_USE_PQ */

// managing buffer priority
static inline unsigned long ScanTimeToNextConsumption(const BlockGroupScanListElem * bg_scan);

static unsigned long BlockGroupTimeToNextConsumption(BlockGroupData * bgdata, bool * requestedPtr, unsigned long now);


// removing scans from block groups
static inline bool block_group_delete_scan(ScanId id, BlockGroupData * groupData);
static inline void
remove_seq_scan_from_range_circular(pbm_bg_iterator *bg_it, const ScanHashEntry * scan_entry, uint32 lo, uint32 hi);
static inline void remove_seq_scan_from_block_range(pbm_bg_iterator *bg_it, ScanId id, uint32 lo, uint32 hi);
static inline int
remove_bitmap_scan_from_block_range(ScanId id, struct PBM_LocalBitmapScanState * scan_state, BlockNumber bg_hi);


#if PBM_USE_PQ
// PQ methods
static inline void RefreshBlockGroup(BlockGroupData * data);
static inline void PQ_RefreshRequestedBuckets(void);
#endif /* PBM_USE_PQ */


#if PBM_TRACK_STATS
// tracking recent access stats for buffers
static inline void clear_buffer_stats(PbmBufferDescStats * stats);
static inline void init_buffer_stats(PbmBufferDescStatsPadded * stats);
static inline PbmBufferDescStats * get_buffer_stats(const BufferDesc * buf);
static inline void update_buffer_recent_access(PbmBufferDescStats * stats, uint64 now);
static inline uint64 est_inter_access_time(PbmBufferDescStats *stats, uint64 now, int *n_accesses);
#endif /* PBM_TRACK_STATS */


// debugging
#if defined(TRACE_PBM)
static void debug_buffer_access(BufferDesc* buf, char* msg);
#endif
static void assert_scan_completely_unregistered(ScanHashEntry * scan);

#ifdef SANITY_PBM_BUFFERS
static void list_all_buffers(void);

// sanity checks
static void sanity_check_verify_block_group_buffers(const BufferDesc * buf);
#endif


/*-------------------------------------------------------------------------
 *  PBM initialization methods
 *-------------------------------------------------------------------------
 */

/*
 * Initialization of shared PBM data structures
 */
void InitPBM(void) {
	bool found;
	int hash_flags;
	HASHCTL hash_info;
	struct timespec ts;

	/* Create shared PBM struct */
	pbm = (PbmShared*) ShmemInitStruct("Predictive buffer manager", sizeof(PbmShared), &found);

	/* If the PBM was already initialized, nothing to do. */
	if (true == found) {
		Assert(IsUnderPostmaster);
		return;
	}

	/* Otherwise, ensure the PBM is only initialized in the postmaster */
	Assert(!IsUnderPostmaster);

	/* Initialize fields */
	pbm->next_id = 0;
	SpinLockInit(&pbm->scan_free_list_lock);
	slist_init(&pbm->bg_scan_free_list);
	pbm->initial_est_speed = 0.0001f;
// ### what should be initial-initial speed estimate lol
// ### need to adjust it for units...

	/* Record starting time */
	clock_gettime(PBM_CLOCK, &ts);
	pbm->start_time_sec = ts.tv_sec;

	/* Initialize map of scans */
	hash_info = (HASHCTL){
		.keysize = sizeof(ScanId),
		.entrysize = sizeof(ScanHashEntry),
	};
	hash_flags = HASH_ELEM | HASH_BLOBS;
	pbm->ScanMap = ShmemInitHash("PBM active scan stats", 128, ScanMapMaxSize, &hash_info, hash_flags);

// ### make this partitioned! (HASH_PARTITION)
	/* Initialize map of block groups */
	hash_info = (HASHCTL) {
		.keysize = sizeof(BlockGroupHashKey),
		.entrysize = sizeof(BlockGroupHashEntry),
	};
	hash_flags = HASH_ELEM | HASH_BLOBS;
	pbm->BlockGroupMap = ShmemInitHash("PBM block group stats", 1024, BlockGroupMapMaxSize, &hash_info, hash_flags);

#if defined(PBM_TRACK_EVICTION_TIME)
	pbm->n_evictions = 0;
	pbm->total_eviction_time = 0;
#endif /* PBM_TRACK_EVICTION_TIME */

#if PBM_USE_PQ
	/* Initialize the priority queue */
	pbm->BlockQueue = InitPbmPQ();
#endif /* PBM_USE_PQ */

#if PBM_TRACK_STATS
	/* Initialize buffer stats */
	pbm->buffer_stats = ShmemInitStruct("PBM buffer stats", NBuffers * sizeof(PbmBufferDescStatsPadded), &found);
	Assert(!found);
	for (int i = 0; i < NBuffers; ++i) {
		init_buffer_stats(&pbm->buffer_stats[i]);
	}
#endif /* PBM_TRACK_STATS */
}

/*
 * Estimate size of PBM (including all shared structures)
 */
Size PbmShmemSize(void) {
	Size size = 0;
	size = add_size(size, sizeof(PbmShared));
	size = add_size(size, hash_estimate_size(ScanMapMaxSize, sizeof(ScanHashEntry)));
	size = add_size(size, hash_estimate_size(BlockGroupMapMaxSize, sizeof(BlockGroupHashEntry)));

	/*
	 * Assuming one scan per block in the database on average: (probably an underestimate?)
	 * 128 GiB = 2^37 B
	 * => 2^24 blocks (blk size = 2^13 B)
	 * => 2^19 groups (group size = 2^5 blocks for now)
	 * round to 2^20...
	 */
	size = add_size(size, sizeof(BlockGroupScanListElem) * (1 << 20));
#if PBM_USE_PQ
	size = add_size(size, PbmPqShmemSize());
#endif /* PBM_USE_PQ */

#if PBM_TRACK_STATS
	size = add_size(size, NBuffers * sizeof(PbmBufferDescStatsPadded));
#endif /* PBM_TRACK_STATS */

#if defined(TRACE_PBM) || true
	{
		Size bytes = size % 1024;
		Size kb = (size / 1024) % 1024;
		Size mb = (size / 1024) / 1024;
		elog(INFO, "PBM shared mem estimated size (without extras): %lu bytes = %lu MiB, %lu KiB, %lu B"
			, size, mb, kb, bytes
		);
	}
#endif


	// actually estimate the size later... for now assume 100 MiB will be enough
	size = add_size(size, 100 << 6);
	return size;
}


/*-------------------------------------------------------------------------
 * Public API: Sequential scan methods
 *-------------------------------------------------------------------------
 */

/*
 * Setup data structures for a new sequential scan.
 */
void PBM_RegisterSeqScan(HeapScanDesc scan, struct ParallelContext *pctx) {
	ScanId id;
	ScanHashEntry * s_entry;
	TableData tbl;
	BlockGroupHashKey bgkey;
	BlockGroupHashEntry * bseg_first;
	BlockNumber startblock;
	BlockNumber nblocks, nblock_groups;
	struct scan_elem_allocation_state alloc_state;
	int bgnum;
	ParallelBlockTableScanDesc pscan = (ParallelBlockTableScanDesc) scan->rs_base.rs_parallel;
	const bool isParallel = (pscan != NULL);

	/* Should not already be registered. */
	Assert(scan->pbmSharedScanData == NULL);

	/*
	 * Get stats from the scan.
	 *
	 * Parallel scans need special handling. We make sure to not *crash* or
	 * cause UB here, but note that parallel scans are not really supported
	 * right now...
	 */
	if (isParallel) {
		/* Get fields from the parallel scan data if applicable */
		startblock	= pscan->phs_startblock;
		nblocks		= pscan->phs_nblocks;
	} else {
		/* Non-parallel scan */
		startblock	= scan->rs_startblock;
		nblocks		= scan->rs_nblocks;
	}

	/* Sanity checks */
	Assert(startblock != InvalidBlockNumber);

	/* Compute ranges */
	nblock_groups = num_block_groups(nblocks);

	/* Don't bother registering if the table is small enough */
	if (nblock_groups <= 1) {
		return;
	}

	/* Keys for hash tables */
	tbl = (TableData){
		.rnode = scan->rs_base.rs_rd->rd_node,
		.forkNum = MAIN_FORKNUM, // Sequential scans only use main fork
	};

	bgkey = (BlockGroupHashKey) {
		.rnode = scan->rs_base.rs_rd->rd_node,
		.forkNum = MAIN_FORKNUM, // Sequential scans only use main fork
		.seg = 0,
	};

	/* Create a new entry for the scan */
	s_entry = RegisterCreateScanEntry(&tbl, startblock, nblocks, pscan);
	id = s_entry->id;

	/* Make sure every block group is present in the map! */
	bseg_first = RegisterInitBlockGroupEntries(&bgkey, nblocks);

	/*
	 * LOCKING: once we have created the entries, we no longer need to read or
	 * write the hash map so release the lock. We will iterate through the
	 * linked entries, but the relevant pointers will never change and individual
	 * block groups have separate concurrency control.
	 */

	/*
	 * Add the scan for each block group, then insert each block group into the
	 * PQ if applicable
	 */

#if PBM_USE_PQ
	/* Refresh the PQ first if needed */
	PQ_RefreshRequestedBuckets();
#endif /* PBM_USE_PQ */

	Assert(nblock_groups == 0 || NULL != bseg_first);
	Assert(nblock_groups == 0 || NULL == bseg_first->seg_prev);
	bgnum = 0;
	alloc_state = (struct scan_elem_allocation_state){
			.new_stats = NULL,
			.left_to_allocate = nblock_groups,
	};
	// Loop over block group segments
	for (BlockGroupHashEntry * bseg_cur = bseg_first; bgnum < nblock_groups; bseg_cur = bseg_cur->seg_next) {
		Assert(bseg_cur != NULL);

		// Loop over block groups within a segment
		for (int i = 0; i < BLOCK_GROUP_SEG_SIZE && bgnum < nblock_groups; ++bgnum, ++i) {
			BlockGroupData *const data = &bseg_cur->groups[i];
			BlockGroupScanListElem * scan_entry = NULL;

			/* Get an element for the block group scan list */
			scan_entry = alloc_scan_list_elem(&alloc_state);

			/* Initialize the list element & push to the list */
			InitSeqScanStatsEntry(scan_entry, id, s_entry, bgnum);

			/* Push the scan entry to the block group list */
			bg_lock_scans(data, LW_EXCLUSIVE);
			slist_push_head(&data->scans_list, &scan_entry->slist);
			bg_unlock_scans(data);

			/* Invalidated cached next-access-time */
			data->est_invalid_at = 0;

#if PBM_USE_PQ
			/* Refresh the block group in the PQ if applicable */
			RefreshBlockGroup(data);
#endif /* PBM_USE_PQ */
		}
	}

	/* Scan remembers the ID, shared stats, and local stats */
	scan->scanId = id;
	scan->pbmSharedScanData = s_entry;
	scan->pbmLocalScanStats = (LocalSeqScanStats) {
		.last_report_time = get_time_ns(),
		.last_pos = startblock,
	};
	/* Initialize block group iterator so we don't need hash lookups all the time. */
	bgit_init(&scan->pbmLocalScanStats.bg_it, &bgkey);
	scan->pbmLocalScanStats.bg_it.entry = bseg_first;

	if (isParallel) {
		pscan->pbmSharedScanData = s_entry;
		Assert(pctx != NULL);
		s_entry->data.pseq.nworkers = pctx->nworkers_to_launch + 1;
	}


	// debugging
#if defined(TRACE_PBM) && defined(TRACE_PBM_REGISTER)
	elog(INFO, "PBM_RegisterSeqScan(%lu): name=%s, nblocks=%d, num_blocks=%d, "
			   "startblock=%u, parallel=%s, scan=%p, shared_stats=%p",
		 id,
		 scan->rs_base.rs_rd->rd_rel->relname.data,
		 nblocks, 				// # of blocks in relation
		 scan->rs_numblocks, 	// max # of blocks, probably not set yet... (i.e. -1)
		 startblock,
		 (isParallel ? "true" : "false"),
		 scan, s_entry
	 );

#ifdef TRACE_PBM_PRINT_SCANMAP
	debug_log_scan_map();
#endif // TRACE_PBM_PRINT_SCANMAP
#endif // TRACE_PBM && TRACE_PBM_REGISTER
}

/*
 * Clean up after a sequential scan finishes.
 */
void PBM_UnregisterSeqScan(HeapScanDescData *scan) {
	const ScanId id = scan->scanId;
	ScanData scanData;
	uint32 upper, start, end;
	bool is_parallel;


	/* Nothing to do if not registered in the first place */
	if (NULL == scan->pbmSharedScanData) {
		return;
	}

	scanData = scan->pbmSharedScanData->data;
	is_parallel = (scan->rs_base.rs_parallel != NULL);

#if defined(TRACE_PBM) && defined(TRACE_PBM_REGISTER)
	elog(INFO, "PBM_UnregisterSeqScan(%lu) is_parallel=%s", id, (is_parallel ? "true" : "false"));
#ifdef TRACE_PBM_PRINT_SCANMAP
	debug_log_scan_map();
#endif // TRACE_PBM_PRINT_SCANMAP
#endif // TRACE_PBM && TRACE_PBM_REGISTER

#if PBM_USE_PQ
	// Shift PQ buckets if needed
	PQ_RefreshRequestedBuckets();
#endif /* PBM_USE_PQ */

	// For each block in the scan: remove it from the list of scans

	/* upper is the last possible block group for the scan, +1 since upper
	 * bound is exclusive */
	upper = (scanData.nblocks > 0 ? BLOCK_GROUP(scanData.nblocks - 1) + 1 : 0);
	end = (0 == scanData.startBlock ? upper : BLOCK_GROUP(scanData.startBlock));

	if (!is_parallel) {
		start = BLOCK_GROUP(scan->pbmLocalScanStats.last_pos);
		// Everything before `start` should already be removed when the scan passed that location
		// Everything from `start` (inclusive) to `end` (exclusive) needs to have the scan removed
		if (scanData.nblocks > 0) {
			remove_seq_scan_from_range_circular(&scan->pbmLocalScanStats.bg_it, scan->pbmSharedScanData, start, end);
		}
	} else {
		BlockNumber startBlock = scanData.startBlock;
		BlockNumber nblocks = scanData.nblocks;
		uint64 nalloced = scanData.pseq.nalloced;

#if defined(TRACE_PBM) && defined(TRACE_PBM_REGISTER)
		elog(INFO, "PBM_UnregisterSeqScan(%lu) nallocated=%lu, start=%u, nblocks=%u", id, nalloced, startBlock, nblocks);
#endif

		/*
		 * For parallel scans: remove anything that wasn't allocated to a worker
		 * Find the first un-allocated page (if applicable)
		 */
		if (nblocks > 0 && nalloced < nblocks) {
			pbm_bg_iterator it = {
				.entry = NULL,
				.bgkey = {
					.rnode = scanData.tbl.rnode,
					.forkNum = scanData.tbl.forkNum,
				},
			};

			start = (startBlock + nalloced) % nblocks;

			remove_seq_scan_from_range_circular(&it, scan->pbmSharedScanData, start, end);
		}
	}

	/* Sanity checks (controlled by SANITY_PBM_SCAN_FULLY_UNREGISTERED since this is expensive) */
	assert_scan_completely_unregistered(scan->pbmSharedScanData);

	// Remove from the scan map
	UnregisterDeleteScan(id, scanData.stats);

	// Make sure we don't try to unregister again
	scan->pbmSharedScanData = NULL;

#if defined(TRACE_PBM) && defined(TRACE_PBM_REGISTER)
	elog(INFO, "PBM_UnregisterSeqScan(%lu) finished", id);
#endif
}

/*
 * Update progress of a sequential scan.
 *
 * Note: this assumes we've already checked whether this should be done or not.
 */
void internal_PBM_ReportSeqScanPosition(struct HeapScanDescData * scan, BlockNumber pos) {
	unsigned long curTime, elapsed;
	ScanHashEntry *const entry = scan->pbmSharedScanData;
	BlockNumber blocks;
	const BlockNumber prevGroupPos	= BLOCK_GROUP(scan->pbmLocalScanStats.last_pos);
	const BlockNumber curGroupPos	= BLOCK_GROUP(pos);

#if defined(TRACE_PBM) && defined(TRACE_PBM_REPORT_PROGRESS)
	/* Only trace calls which don't return immediately */
	elog(LOG, "PBM_ReportSeqScanPosition(%lu), pos=%u, group=%u", scan->scanId, pos, curGroupPos);
#endif

	/* Sanity checks */
	Assert(pos != InvalidBlockNumber);
	Assert(scan->rs_base.rs_parallel == NULL); /* Should not be called for parallel scans */
	Assert(entry != NULL);

	// Note: the entry is only *written* in one process.
	// If readers aren't atomic: how bad is this? Could mis-predict next access time...
	curTime = get_time_ns();
	elapsed = curTime - scan->pbmLocalScanStats.last_report_time;
	if (pos > scan->pbmLocalScanStats.last_pos) {
		blocks = pos - scan->pbmLocalScanStats.last_pos;
	} else {
		// looped around back to the start block
		blocks = pos + entry->data.nblocks - scan->pbmLocalScanStats.last_pos;
	}
	scan->pbmLocalScanStats.last_report_time = curTime;
	scan->pbmLocalScanStats.last_pos = pos;

	update_scan_speed_estimate(elapsed, blocks, entry);

#if PBM_USE_PQ
	PQ_RefreshRequestedBuckets();
#endif /* PBM_USE_PQ */

	// Remove the scan from blocks in range [prevGroupPos, curGroupPos)
	if (curGroupPos != prevGroupPos) {
		remove_seq_scan_from_range_circular(&scan->pbmLocalScanStats.bg_it, entry, prevGroupPos, curGroupPos);
	}

#if defined(TRACE_PBM) && defined(TRACE_PBM_REPORT_PROGRESS)
	if (curGroupPos < 30 || curGroupPos % 64 == 0) {
		SharedScanStats stats = entry->data.stats;
		elog(INFO, "ReportSeqScanPosition(%lu) at block %d (group=%d), elapsed=%ld, blocks=%d, est_speed=%f",
			 scan->scanId, pos, BLOCK_GROUP(pos), elapsed, blocks, stats.est_speed);
	}
#endif


// ### maybe want to track whether scan is forwards or backwards... (not sure if relevant)
// ### ASSUMPTION: no backwards scans! (only for cursors anyways)
}

/*-------------------------------------------------------------------------
 * Public API: Parallel sequential scan methods (uses some of the same methods too)
 *-------------------------------------------------------------------------
 */

/*
 * Initialize parallel worker fields for sequential scans
 */
void PBM_InitParallelSeqScan(struct HeapScanDescData * scan, BlockNumber pos) {
	ParallelBlockTableScanWorker pwork = scan->rs_parallelworkerdata;
	bool is_leader = (scan->pbmSharedScanData != NULL);
	BlockGroupHashKey bgkey = (BlockGroupHashKey) {
			.rnode = scan->rs_base.rs_rd->rd_node,
			.forkNum = MAIN_FORKNUM,
			.seg = 0,
	};

	pwork->pbm_last_reported_pos = pos;
	pwork->pbm_last_report_time = get_time_ns();
	pwork->pbm_scanned_since_last_report = 0;

#if defined(TRACE_PBM) && defined(TRACE_PBM_REGISTER)
	elog(INFO, "PBM_InitParallelSeqScan! start_pos=%u, is_leader=%s, scan_shared=%p scanId=%ld"
		 , pos, (!is_leader ? "false" : "true")
		 , scan->pbmSharedScanData, scan->scanId
	);
#endif

	/* Everyone needs to initialize their local block group iterator. */
	bgit_init(&scan->pbmLocalScanStats.bg_it, &bgkey);

	/* Initialize chunk size if we are the leader */
	if (is_leader) {
// ### For now, we require the leader to participate since it updates the PBM stats.
		Assert(parallel_leader_participation);
		scan->pbmSharedScanData->data.pseq.chunk_size = scan->rs_parallelworkerdata->phsw_chunk_size;
	}
}

/*
 * Special handling for parallel sequential scans.
 *
 * Note: this assumes we've already checked whether this should be done or not.
 */
void internal_PBM_ParallelWorker_ReportSeqScanPosition(struct HeapScanDescData *scan, ParallelBlockTableScanDesc pbscan,
													   BlockNumber cur_page, BlockNumber new_page) {
	ParallelBlockTableScanWorkerData * pbscanwork = scan->rs_parallelworkerdata;
	BlockNumber last_reported, blocks_elapsed;
	bool is_leader = (scan->pbmSharedScanData != NULL);

	BlockNumber nblocks = pbscan->pbmSharedScanData->data.nblocks;
	BlockNumber last_in_rel = BLOCK_GROUP(nblocks - 1) + 1;
	BlockNumber lo, hi;

	unsigned long cur_time = get_time_ns();
	unsigned long t_elapsed = cur_time - pbscanwork->pbm_last_report_time;

	last_reported = pbscanwork->pbm_last_reported_pos;
	blocks_elapsed = ++pbscanwork->pbm_scanned_since_last_report;

	/* Update worker data */
	pbscanwork->pbm_last_report_time = cur_time;
	pbscanwork->pbm_last_reported_pos = new_page;
	pbscanwork->pbm_scanned_since_last_report = 0;

	/* Atomically update global # of blocks scanned */
	pbscan->pbm_nscanned += blocks_elapsed;

	/* Only update local speed if enough blocks have passed */
	if (blocks_elapsed >= 1 << PBM_BLOCK_GROUP_SHIFT) {
		float speed = (float)(blocks_elapsed) / (float)(t_elapsed);
		float old_speed = pbscanwork->pbm_worker_speed;

		/* Only update over-all speed if it changed at least 10% */
		float rel_diff = (old_speed == 0.0f ? 0.f : (speed - old_speed) / old_speed );
		if (old_speed == 0.0f || rel_diff > 0.1 || rel_diff < -0.1) {
			float delta_speed = speed - old_speed;
			pbscanwork->pbm_worker_speed = speed;

			/* Atomically update global speed. Global speed is sum of
			 * the workers, since they are processing in parallel */
			SpinLockAcquire(&pbscan->pbm_speed_lk);
			pbscan->pbm_est_scan_speed += delta_speed;
			SpinLockRelease(&pbscan->pbm_speed_lk);
		}
	}

	/*
	 * Leader should also: update global stats
	 */
	if (is_leader) {
		uint64 nalloced = pg_atomic_read_u64(&pbscan->phs_nallocated);

		SharedScanStats stats = {
			.est_speed = pbscan->pbm_est_scan_speed,
			.blocks_scanned = pbscan->pbm_nscanned,
		};
		if (stats.est_speed == 0.f) {
			stats.est_speed = pbm->initial_est_speed;
		}

		scan->pbmSharedScanData->data.stats = stats;

		/* Sequential-scan-only fields */
		scan->pbmSharedScanData->data.pseq.nalloced = nalloced;
		scan->pbmSharedScanData->data.pseq.chunk_size = pbscanwork->phsw_chunk_size;

#if defined(TRACE_PBM) && defined(TRACE_PBM_REPORT_PROGRESS)
		elog(INFO, "ReportParallelSeqScanPosition(%lu) (last=%u, cur=%u, next=%u) leader updating stats: "
				   "nalloced=%lu, speed=%f, scanned=%u"
			, scan->scanId, last_reported, cur_page, new_page
			, nalloced, stats.est_speed, stats.blocks_scanned
		);
#endif
	}

#if PBM_USE_PQ
	PQ_RefreshRequestedBuckets();
#endif /* PBM_USE_PQ */

	/*
	 * Unregister the scan from the block groups we have passed
	 *
	 * Want to remove: blocks [last_reported, cur_pos]
	 *
	 * We remove at the level of block *groups*, not blocks. It is possible
	 * for a group to be split between multiple "chunks" of the parallel
	 * scan, so it will be the first of one chunk and last of another.
	 *
	 * In this case, we want to remove when it is the last chunk, not first,
	 * since when we reach the last block it is likely whoever is responsible
	 * for the other part already did it since it was the start of their
	 * chunk.
	 *
	 * Use BLOCK_GROUP(cur_pos) + 1 for the end (since range is open on the
	 * right)
	 *
	 * For start: use BLOCK_GROUP(last_reported) IF last_reported is the
	 * 		first in the group, otherwise + 1 to leave that group for the
	 * 		other worker.
	 */

	lo = BLOCK_GROUP(last_reported);
	if (last_reported != GROUP_TO_FIRST_BLOCK(lo)) {
		lo += 1;

		/* handle wrap-around */
		if (lo >= last_in_rel) {
			lo = 0;
		}
	}

	/* hi + 1 because we want to remove inclusively */
	hi = BLOCK_GROUP(cur_page) + 1;

#if defined(TRACE_PBM) && defined(TRACE_PBM_REPORT_PROGRESS)
	elog(INFO, "ReportParallelSeqScanPosition(%lu) (last=%u, cur=%u, next=%u) from random worker, pscan=%p before removing scan, lo=%u, hi=%u"
		, pbscan->pbmSharedScanData->id, last_reported, cur_page, new_page, pbscan, lo, hi
	);
#endif

	remove_seq_scan_from_range_circular(&scan->pbmLocalScanStats.bg_it, pbscan->pbmSharedScanData, lo, hi);
}


/*-------------------------------------------------------------------------
 * Public API: BRIN methods
 *-------------------------------------------------------------------------
 */

/*
 * Setup data structures for tracking a bitmap scan.
 */
extern void PBM_RegisterBitmapScan(struct BitmapHeapScanState * scan) {
	ScanId id;
	ScanHashEntry * s_entry;
	TableData tbl;
	BlockGroupHashKey bgkey;
	BlockGroupHashEntry * bseg_first;
	BlockGroupHashEntry * bseg_cur;
	BlockNumber cnt;
	Relation rel = scan->ss.ss_currentRelation;
	bgcnt_vec v;
	struct scan_elem_allocation_state alloc_state;

	/* Need to know # of blocks. */
	const BlockNumber nblocks = RelationGetNumberOfBlocks(scan->ss.ss_currentRelation);

	/* Should not already be registered. */
	Assert(scan->pbmSharedScanData == NULL);

	/* Keys for hash tables */
	tbl = (TableData){
		.rnode = rel->rd_node,
		.forkNum = MAIN_FORKNUM, // Bitmap scans only use main fork (at least, `BitmapPrefetch` is hardcoded with MAIN_FORKNUM...)
	};

	bgkey = (BlockGroupHashKey) {
		.rnode = rel->rd_node,
		.forkNum = MAIN_FORKNUM, // Bitmap scans only use main fork (at least, `BitmapPrefetch` is hardcoded with MAIN_FORKNUM...)
		.seg = 0,
	};

	/* Make sure every block group is present in the map! */
	bseg_first = RegisterInitBlockGroupEntries(&bgkey, nblocks);

	/* Determine the block groups that will be scanned from the bitmap */
	InitBitmapScanBlockGroupCountVec(scan, &v);

	/* If nothing will be scanned (bitmap is empty), don't bother to register it */
	if (v.len == 0) {
		return;
	}

	/* Create a new entry for the scan */
	s_entry = RegisterCreateScanEntry(&tbl, 0, nblocks, NULL);
	id = s_entry->id;

#if PBM_USE_PQ
	/* Refresh the PQ first if needed */
	PQ_RefreshRequestedBuckets();
#endif /* PBM_USE_PQ */

	/*
	 * Add the scan for each block group which will be referenced.
	 */
	bseg_cur = bseg_first;
	cnt = 0;
	alloc_state = (struct scan_elem_allocation_state) {
		.new_stats = NULL,
		.left_to_allocate = v.len,
	};
	for (int i = 0; i < v.len; ++i) {
		BlockNumber cur_group = v.items[i].block_group;
		BlockNumber cur_group_seg = BLOCK_GROUP_SEGMENT(cur_group);
		BlockGroupData * data;
		BlockGroupScanListElem * scan_entry = NULL;

		/* Traverse forwards to the segment for the next block group */
		while (bseg_cur->key.seg < cur_group_seg) {
			bseg_cur = bseg_cur->seg_next;
		}

		/* The actual block group */
		data = &bseg_cur->groups[cur_group % BLOCK_GROUP_SEG_SIZE];

		/* Get an element for the block group scan list */
		scan_entry = alloc_scan_list_elem(&alloc_state);

		/*
		 * Initialize the scan stats entry. `blocks_behind` is the cumulative
		 * total of the counts in `v` so far.
		 */
		*scan_entry = (BlockGroupScanListElem) {
			.scan_id = id,
			.scan_entry = s_entry,
			.blocks_behind = cnt,
		};

		/* Push the scan entry to the block group list */
		bg_lock_scans(data, LW_EXCLUSIVE);
		slist_push_head(&data->scans_list, &scan_entry->slist);
		bg_unlock_scans(data);

		/* Invalidated cached next-access-time */
		data->est_invalid_at = 0;

#if PBM_USE_PQ
		/* Refresh the block group in the PQ if applicable */
		RefreshBlockGroup(data);
#endif /* PBM_USE_PQ */

		/* Track cumulative total */
		cnt += v.items[i].blk_cnt;
	}

	/* Remember the PBM data in the scan */
	scan->scanId = id;
	scan->pbmSharedScanData = s_entry;
	scan->pbmLocalScanData = (struct PBM_LocalBitmapScanState){
		.last_pos = 0,
		.last_report_time = get_time_ns(),
		.block_groups = v,
		.vec_idx = 0,
		.bg_it = {
				.entry = bseg_first,
				.bgkey = bgkey,
		},
	};

#if defined(TRACE_PBM) && defined(TRACE_PBM_REGISTER)
	elog(INFO, "PBM_RegisterBitmapScan(%lu): name=%s, nblocks=%d, "
			   "vec={len=%d, [{grp=%u, cnt=%u}, ..., {grp=%u, cnt=%u}]}",
		 id,
		 scan->ss.ss_currentRelation->rd_rel->relname.data,
		 nblocks,
		 v.len, v.items[0].block_group,			v.items[0].blk_cnt,
		 		v.items[v.len-1].block_group,	v.items[v.len-1].blk_cnt
	);

#ifdef TRACE_PBM_BITMAP_PROGRESS
	for (int i = 0; i < v.len; ++i) {
		elog(INFO, "PBM_RegisterBitmapScan(%lu) bitmap block_group=%u, cnt=%u",
			 id, v.items[i].block_group, v.items[i].blk_cnt
		);
	}
#endif // TRACE_PBM_BITMAP_PROGRESS

#ifdef TRACE_PBM_PRINT_SCANMAP
	debug_log_scan_map();
#endif // TRACE_PBM_PRINT_SCANMAP

#ifdef TRACE_PBM_PRINT_BLOCKGROUPMAP
	debug_log_blockgroup_map();
#endif // TRACE_PBM_PRINT_BLOCKGROUPMAP
#endif /* TRACE_PBM && TRACE_PBM_REGISTER */
}

/*
 * Clean up after a bitmap scan finishes.
 */
extern void PBM_UnregisterBitmapScan(struct BitmapHeapScanState * scan, char* msg) {
	const ScanId id = scan->scanId;
	const int vec_idx = scan->pbmLocalScanData.vec_idx;
	const int vec_len = scan->pbmLocalScanData.block_groups.len;
	uint32 upper;
	ScanData scanData;

	/* Nothing to do if there is no scan registered. */
	if (NULL == scan->pbmSharedScanData) {
		return;
	}

#if defined(TRACE_PBM)
	elog(INFO, "PBM_UnregisterBitmapScan(%lu)! %s   do_anything=%s",
		 id, msg, (scan->pbmSharedScanData != NULL ? "true" : "false"));
#endif // TRACE_PBM

	scanData = scan->pbmSharedScanData->data;

#if PBM_USE_PQ
	/* Shift PQ buckets if needed */
	PQ_RefreshRequestedBuckets();
#endif /* PBM_USE_PQ */

	/* Remove from the rest of the block groups, unless there are none */
	if (scan->pbmLocalScanData.block_groups.len > 0 && vec_idx < vec_len) {
		/* Delete the scan from relevant range */
		upper = (scanData.nblocks > 0 ? BLOCK_GROUP(scanData.nblocks - 1) + 1 : 0);
		remove_bitmap_scan_from_block_range(id, &scan->pbmLocalScanData, upper);

		/* Remove from the scan map */
		UnregisterDeleteScan(id, scanData.stats);
	}

	/* After deleting the scan, unlink from the scan state so it doesn't try to end the scan again */
	scan->pbmSharedScanData = NULL;
	bcvec_free(&scan->pbmLocalScanData.block_groups);
// ### do we want to keep the block_groups vec in case of rescan? how to detect this?

#ifdef TRACE_PBM
#ifdef TRACE_PBM_PRINT_SCANMAP
	debug_log_scan_map();
#endif // TRACE_PBM_PRINT_SCANMAP

#ifdef TRACE_PBM_PRINT_BLOCKGROUPMAP
	debug_log_blockgroup_map();
#endif // TRACE_PBM_PRINT_BLOCKGROUPMAP
#endif /* TRACE_PBM */
}

/*
 * Update progress of a bitmap scan.
 */
extern void internal_PBM_ReportBitmapScanPosition(struct BitmapHeapScanState *const scan, const BlockNumber pos) {
	const ScanId id = scan->scanId;
	unsigned long curTime, elapsed;
	ScanHashEntry *const scan_entry = scan->pbmSharedScanData;
	bgcnt_vec *const v = &scan->pbmLocalScanData.block_groups;
	int i = scan->pbmLocalScanData.vec_idx;
	const BlockNumber bg = BLOCK_GROUP(pos);
	BlockNumber cnt = 0;

#if defined(TRACE_PBM) && defined (TRACE_PBM_BITMAP_PROGRESS)
	elog(INFO, "PBM_ReportBitmapScanPosition(%lu): pos=%u bg=%u   is_registered=%s",
		 id, pos, bg, (scan->pbmSharedScanData != NULL ? "true" : "false"));
#endif // TRACE_PBM && TRACE_PBM_BITMAP_PROGRESS

	/* This is the first time reporting progress, and we haven't actually done
	 * anything yet so SKIP
	 *
	 * Note: this is an uncommon case so we don't bother to check it in pbm_inline.h
	 */
	if (v->len == 0 || bg == v->items[0].block_group) {
		Assert(0 == i);
		return;
	}

	/* Sanity checks */
	Assert(pos != InvalidBlockNumber);
	Assert(bg > v->items[i].block_group);
	Assert(scan_entry != NULL);

	/* Update processing speed estimates. */
	curTime = get_time_ns();
	elapsed = curTime - scan->pbmLocalScanData.last_report_time;
	cnt = 0;
	/* Count number of blocks that have been passed */
	while (bg > v->items[i].block_group) {
		cnt += v->items[i].blk_cnt;
		i += 1;
	}
	update_scan_speed_estimate(elapsed, cnt, scan_entry);

	/* Update data stored locally in the scan. */
	scan->pbmLocalScanData.last_report_time = curTime;
	scan->pbmLocalScanData.last_pos = pos;

#if PBM_USE_PQ
	PQ_RefreshRequestedBuckets();
#endif /* PBM_USE_PQ */

	/* Remove the scan reference from the processed block group(s) and update index */
	i = remove_bitmap_scan_from_block_range(id, &scan->pbmLocalScanData, bg);
	scan->pbmLocalScanData.vec_idx = i;
}


/*-------------------------------------------------------------------------
 * Public API: Tracking buffers
 *-------------------------------------------------------------------------
 */

/*
 * Notify the PBM about a new buffer so it can be added to the priority queue
 */
void PbmNewBuffer(BufferDesc * const buf) {
	BlockGroupData* group;

#if defined(TRACE_PBM) && defined(TRACE_PBM_BUFFERS) && defined(TRACE_PBM_BUFFERS_NEW)
	elog(WARNING, "PbmNewBuffer added new buffer:" //"\n"
			   "\tnew={id=%d, tbl={spc=%u, db=%u, rel=%u} block=%u (%u) %d/%d}",
		 buf->buf_id, buf->tag.rnode.spcNode, buf->tag.rnode.dbNode, buf->tag.rnode.relNode, buf->tag.blockNum,
		 BLOCK_GROUP(buf->tag.blockNum), buf->pbm_bgroup_next, buf->pbm_bgroup_prev
	);
	debug_buffer_access(buf, "new buffer");
#endif // TRACE_PBM && TRACE_PBM_BUFFERS && TRACE_PBM_BUFFERS_NEW

#if PBM_USE_PQ
	// Buffer must not already be in a block group if it is new!
	Assert(FREENEXT_NOT_IN_LIST == buf->pbm_bgroup_prev);
	Assert(FREENEXT_NOT_IN_LIST == buf->pbm_bgroup_next);

	group = AddBufToBlockGroup(buf);

	// There must be a group -- either it already existed or we created it.
	Assert(group != NULL);
	Assert(group->buffers_head == buf->buf_id);

#ifdef SANITY_PBM_BUFFERS
	sanity_check_verify_block_group_buffers(buf);
#if defined(TRACE_PBM) && defined(TRACE_PBM_BUFFERS) && defined(TRACE_PBM_BUFFERS_NEW)
	BufferDesc* temp = GetBufferDescriptor(group->buffers_head);
	BufferDesc* temp2 = temp->pbm_bgroup_next < 0 ? NULL : GetBufferDescriptor(temp->pbm_bgroup_next);

	if (temp2 != NULL) {
		elog(INFO, "PbmNewBuffer added new buffer:"
				   "\n\t new={id=%d, tbl={spc=%u, db=%u, rel=%u} block=%u group=%u prev=%d next=%d}"
				   "\n\t old={id=%d, tbl={spc=%u, db=%u, rel=%u} block=%u group=%u prev=%d next=%d}",
			 temp->buf_id, temp->tag.rnode.spcNode, temp->tag.rnode.dbNode, temp->tag.rnode.relNode,
			 temp->tag.blockNum, BLOCK_GROUP(temp->tag.blockNum), temp->pbm_bgroup_prev, temp->pbm_bgroup_next
			 , temp2->buf_id, temp2->tag.rnode.spcNode, temp2->tag.rnode.dbNode, temp2->tag.rnode.relNode,
			 temp2->tag.blockNum, BLOCK_GROUP(temp2->tag.blockNum), temp2->pbm_bgroup_prev, temp2->pbm_bgroup_next
		);
	} else {
		elog(INFO, "PbmNewBuffer added new buffer:"
				   "\n\t new={id=%d, tbl={spc=%u, db=%u, rel=%u} block=%u group=%u prev=%d next=%d}"
			 	   "\n\t old={n/a}",
			 temp->buf_id, temp->tag.rnode.spcNode, temp->tag.rnode.dbNode, temp->tag.rnode.relNode,
			 temp->tag.blockNum, BLOCK_GROUP(temp->tag.blockNum), temp->pbm_bgroup_next, temp->pbm_bgroup_prev
		);
	}
#endif // tracing
#endif // SANITY_PBM_BUFFERS

/*
 * ### Consider doing this unconditionally.
 * Pros: might get better estimates with more frequent updates
 * Const: for seq scans: we're refreshing several times in a row uselessly, more overhead.
 */
	// Push the bucket to the PQ if it isn't already there
	if (NULL == group->pq_bucket) {
		RefreshBlockGroup(group);
	}
#endif /* PBM_USE_PQ */

#if PBM_EVICT_MODE == PBM_EVICT_MODE_SAMPLING
	group = search_or_create_block_group(buf);

	/* Sanity checks: should not already have a group, and we should find the group. */
	Assert(buf->pbm_bg == NULL);
	Assert(group != NULL);

	/* Set the block group for the buffer */
	buf->pbm_bg = group;
#endif /* PBM_EVICT_MODE_SAMPLING */
}

/*
 * Notify the PBM when we *remove* a buffer to keep data structure up to date.
 */
void PbmOnEvictBuffer(BufferDesc *const buf) {
#if defined(TRACE_PBM) && defined(TRACE_PBM_BUFFERS) && defined(TRACE_PBM_BUFFERS_EVICT)
	static int num_evicted = 0;
	elog(WARNING, "evicting buffer %d tbl={spc=%u, db=%u, rel=%u, fork=%d} block#=%u, #evictions=%d",
		 buf->buf_id, buf->tag.rnode.spcNode, buf->tag.rnode.dbNode, buf->tag.rnode.relNode,
		 buf->tag.forkNum, buf->tag.blockNum, num_evicted++);
#endif // TRACE_PBM && TRACE_PBM_BUFFERS && TRACE_PBM_BUFFERS_EVICT

#if defined(TRACE_PBM) && defined(TRACE_PBM_ON_BUFFER_ACCESS)
	if (buf->buf_id == 0) {
		elog(WARNING, "PbmOnAccessBuffer(0) buffer evicted!");
	}
#endif

	// Nothing to do if we aren't actually evicting anything
	if (buf->tag.blockNum == InvalidBlockNumber) {
		return;
	}

#if PBM_USE_PQ
#ifdef SANITY_PBM_BUFFERS
	// Check everything in the block group actually belongs to the same group
	sanity_check_verify_block_group_buffers(buf);
#endif // SANITY_PBM_BUFFERS

	RemoveBufFromBlockGroup(buf);

	Assert(buf->pbm_bgroup_next == FREENEXT_NOT_IN_LIST);
	Assert(buf->pbm_bgroup_prev == FREENEXT_NOT_IN_LIST);
#endif /* PBM_USE_PQ */

#if PBM_TRACK_STATS
	clear_buffer_stats(get_buffer_stats(buf));
#endif /* PBM_TRACK_STATS */

#if PBM_EVICT_MODE == PBM_EVICT_MODE_SAMPLING
	/* If we had cached the block group for this buffer, clear it */
	buf->pbm_bg = NULL;
#endif
}


#if PBM_TRACK_STATS
/*
 * Notify PBM when a buffer is accessed (regardless of whether it is new or not)
 * to update any stats we need for it.
 *
 * Note: should only be called for shared buffers, not local ones.
 */
void PbmOnAccessBuffer(const BufferDesc *const buf) {
	PbmBufferDescStats * stats = get_buffer_stats(buf);
	uint64 now = get_time_ns();

	update_buffer_recent_access(stats, now);

#if defined(TRACE_PBM) && defined(TRACE_PBM_ON_BUFFER_ACCESS)
	if (buf->buf_id == 0) {
		uint64 times_copy[PBM_BUFFER_NUM_RECENT_ACCESS];

		SpinLockAcquire(&stats->slock);
		for (int i = 0; i < PBM_BUFFER_NUM_RECENT_ACCESS; ++i) {
			times_copy[i] = stats->recent_accesses[i];
		}
		SpinLockRelease(&stats->slock);

		elog(WARNING, "PbmOnAccessBuffer(0) stats: now=%lu [%lu, %lu, ..., %lu, %lu]"
			 	 ,now
				 ,times_copy[0]
				 ,times_copy[1]
				 ,times_copy[PBM_BUFFER_NUM_RECENT_ACCESS-2]
				 ,times_copy[PBM_BUFFER_NUM_RECENT_ACCESS-1]
			 );
	}
#endif /* TRACE_PBM_ON_BUFFER_ACCESS */

}
#endif /* PBM_TRACK_STATS */


/*-------------------------------------------------------------------------
 * Public API: Maintenance methods called in the background
 *-------------------------------------------------------------------------
 */
#if !PBM_USE_PQ
void PBM_TryRefreshRequestedBuckets(void) {
	/* No-op if not using the PQ */
}
#else /* defined(PBM_USE_PQ) */
/*
 * Shift buckets in the PBM PQ as necessary IF the lock can be acquired without
 * waiting.
 * If someone else is actively using the queue for anything, then do nothing.
 */
void PBM_TryRefreshRequestedBuckets(void) {
	unsigned long ts = get_timeslice();
	unsigned long last_shifted_ts = pbm->BlockQueue->last_shifted_time_slice;
	bool up_to_date = (last_shifted_ts + 1 > ts);
	bool acquired;

#if defined(TRACE_PBM) && defined(TRACE_PBM_PQ_REFRESH)
	elog(INFO, "PBM try refresh buckets: t=%ld, last=%ld, up_to_date=%s",
		 ts, last_shifted_ts, up_to_date?"true":"false");
#endif // TRACE_PBM_PQ_REFRESH

	// Nothing to do if already up to date
	if (up_to_date) return;

	// If unable to acquire the lock, just stop here
	acquired = LWLockConditionalAcquire(PbmPqBucketsLock, LW_EXCLUSIVE);
	if (acquired) {

		// if several time slices have passed since last shift, try to short-circuit by
		// checking if the whole PQ is empty, in which case we can just update the timestamp without actually shifting anything
		if ((ts - last_shifted_ts) > 5) {
			if (PQ_CheckEmpty()) {
				pbm->BlockQueue->last_shifted_time_slice = ts;
			}
		}

		// Shift buckets until up-to-date
		while (PQ_ShiftBucketsWithLock(ts)) ;

		LWLockRelease(PbmPqBucketsLock);
	} else {
		return;
	}
}
#endif /* PBM_USE_PQ */

/*-------------------------------------------------------------------------
 * Private helpers:
 *-------------------------------------------------------------------------
 */

/*
 * The main logic for Register*Scan to create block group entries if necessary.
 */
BlockGroupHashEntry * RegisterInitBlockGroupEntries(BlockGroupHashKey *const bgkey, const BlockNumber nblocks) {
	bool found;
	BlockGroupHashEntry * bseg_first = NULL;
	BlockGroupHashEntry * bseg_prev = NULL;
	BlockGroupHashEntry * bseg_cur;
	const BlockNumber nblock_segs = num_block_group_segments(nblocks);

	/* Make sure every block group is present in the map! */
	LOCK_GUARD_V2(PbmBlocksLock, LW_EXCLUSIVE) {
		// For each segment, create entry in the buffer map if it doesn't exist already

		for (BlockNumber seg = 0; seg < nblock_segs; ++seg) {
			bgkey->seg = seg;

			// Look up the next segment (or create it) in the hash table if necessary
			if (NULL == bseg_prev || NULL == bseg_prev->seg_next) {
				bseg_cur = hash_search(pbm->BlockGroupMap, bgkey, HASH_ENTER, &found);

				// if created a new entry, initialize it!
				if (!found) {
					bseg_cur->seg_next = NULL;
					bseg_cur->seg_prev = bseg_prev;
					for (int i = 0; i < BLOCK_GROUP_SEG_SIZE; ++i) {
						/* LOCKING: the new entry is protected by PbmBlocksLock,
						 * not accessible without the hash table until we link
						 * to the previous entry.
						 */
						InitBlockGroupData(&bseg_cur->groups[i]);
					}
				}

				/*
				 * Link the previous segment to the current one.
				 *
				 * Locking: Do this AFTER initializing all the block groups!
				 * So that someone else traversing the in-order links can't
				 * find this before the block groups are initialized. (someone
				 * searching the map won't find it, because we have an exclusive
				 * lock on the map)
				 */
				if (bseg_prev != NULL) {
					// the links should only be initialized once, ever
					Assert(bseg_prev->seg_next == NULL);
					Assert(!found || bseg_cur->seg_prev == NULL);

					// link to previous if applicable
					bseg_prev->seg_next = bseg_cur;
					bseg_cur->seg_prev = bseg_prev;
				} else {
					Assert(NULL == bseg_first);
					// remember the *first* segment if there was no previous
					bseg_first = bseg_cur;
				}
			} else {
				bseg_cur = bseg_prev->seg_next;
			}

			// remember current segment as previous for next iteration
			bseg_prev = bseg_cur;
		}
	} // LOCK_GUARD

	return bseg_first;
}

/*
 * The main logic for Register*Scan to create the new scan metadata entry.
 */
ScanHashEntry *RegisterCreateScanEntry(TableData *const tbl, const BlockNumber startblock, const BlockNumber nblocks, ParallelBlockTableScanDesc parallelSeqScanData) {
	ScanId id;
	ScanHashEntry * s_entry;
	bool found;
	const float init_est_speed = pbm->initial_est_speed;

	/* Insert the scan metadata & generate scan ID */
	LOCK_GUARD_V2(PbmScansLock, LW_EXCLUSIVE) {
		// Generate scan ID
		id = pbm->next_id;
		pbm->next_id += 1;

		// Create s_entry for the scan in the hash map
		s_entry = search_scan(id, HASH_ENTER, &found);
		Assert(!found); // should be inserted...
	}

	/*
	 * Initialize the entry. It is OK to do this outside the lock, because we
	 * haven't associated the scan with any block groups yet (so no one will by
	 * trying to access it yet.
	 */
	s_entry->data = (ScanData) {
		// These fields never change
		.tbl = (*tbl),
		.startBlock = startblock,
		.nblocks = nblocks,
		// These stats will be updated later
		.stats = (SharedScanStats) {
			.est_speed = init_est_speed,
			.blocks_scanned = 0,
		},
		// parallel seq scan fields
		.pbscan = parallelSeqScanData,
		.pseq = {
			.nalloced = 0,
			.chunk_size = 0,
		},
	};

	return s_entry;
}

/*
 * Remove a scan from the scan map on Unregister*
 */
void UnregisterDeleteScan(const ScanId id, const SharedScanStats stats) {
	// Remove the scan metadata from the map & update global stats while we have the lock
	LOCK_GUARD_V2(PbmScansLock, LW_EXCLUSIVE) {
		const float alpha = 0.85f; // ### pick something else? move to configuration?
		float new_est;
		bool found;

		// Delete the scan from the map (should be found!)
		search_scan(id, HASH_REMOVE, &found);
		Assert(found);

		/* Only update the global speed estimate if the amount scanned is enough
		 * to have a speed estimate in the first place */
		if (stats.blocks_scanned > (1 << PBM_BLOCK_GROUP_SHIFT)) {
			// Update global initial speed estimate: geometrically-weighted average
			new_est = pbm->initial_est_speed * alpha + stats.est_speed * (1.f - alpha);
			pbm->initial_est_speed = new_est;
		}
	}
}

/* Helper for allocating block group scan elements when registering scans */
BlockGroupScanListElem * alloc_scan_list_elem(struct scan_elem_allocation_state * alloc_state) {
	BlockGroupScanListElem * ret = NULL;

	/* Get an element for the block group scan list */
	if (NULL != alloc_state->new_stats) {
		/* We've already allocated for these block groups, use the allocated stuff... */
		ret = alloc_state->new_stats;
		alloc_state->new_stats += 1;
	} else {
		/* Try to allocate from the free list */
		ret = try_get_bg_scan_elem();

		/* If nothing free, allocate enough for everything else */
		if (NULL == ret) {
			alloc_state->new_stats = ShmemAlloc(alloc_state->left_to_allocate * sizeof(BlockGroupScanListElem));
			ret = alloc_state->new_stats;
			alloc_state->new_stats += 1;
		}
	}

	Assert(alloc_state->left_to_allocate > 0);
	alloc_state->left_to_allocate -= 1;
	return ret;
}

BlockNumber num_block_groups(BlockNumber nblocks) {
	BlockNumber last_block 			= (nblocks == 0 ? 0 : nblocks - 1);
	BlockNumber last_block_group	= BLOCK_GROUP(last_block);
	BlockNumber nblock_groups 		= (nblocks == 0 ? 0 : last_block_group + 1);

	return nblock_groups;
}

BlockNumber num_block_group_segments(BlockNumber nblocks) {
	BlockNumber last_block = (nblocks == 0 ? 0 : nblocks - 1);
	BlockNumber last_block_group = BLOCK_GROUP(last_block);
	BlockNumber last_block_seg = BLOCK_GROUP_SEGMENT(last_block_group);
	BlockNumber nblock_segs = (nblocks == 0 ? 0 : last_block_seg + 1);

	return nblock_segs;
}

static inline void update_scan_speed_estimate(unsigned long elapsed, uint32 blocks, ScanHashEntry * entry) {
	float speed = (float)(blocks) / (float)(elapsed);
	SharedScanStats stats = entry->data.stats;

// ### estimating speed: should do better than this. e.g. exponentially weighted average, or moving average.

	/* update shared stats with a single assignment */
	stats.blocks_scanned += blocks;
	stats.est_speed = speed;
	entry->data.stats = stats;
}

/* Current time in nanoseconds */
unsigned long get_time_ns(void) {
	struct timespec now;
	clock_gettime(PBM_CLOCK, &now);

	return NS_PER_SEC * (now.tv_sec - pbm->start_time_sec) + now.tv_nsec;
}

#if PBM_USE_PQ
/* Current time slice for the PQ */
unsigned long get_timeslice(void) {
	return ns_to_timeslice(get_time_ns());
}
#endif /* PBM_USE_PQ */

/* Create an empty bcvec */
bgcnt_vec bcvec_init(void) {
	int cap = 4;
	return (bgcnt_vec) {
			.len = 0,
			.cap = cap,
			.items = palloc(sizeof(struct bg_ct_pair) * cap),
	};
}

void bcvec_free(bgcnt_vec * vec) {
	pfree(vec->items);
}

/* Puch the given block group to the end of the bcvec with count 1 */
void bcvec_push_back(bgcnt_vec * vec, BlockNumber bg) {

	// Grow if needed
	if (vec->len >= vec->cap) {
		int new_cap = vec->cap * 2;

		struct bg_ct_pair * new_items = palloc(sizeof(struct bg_ct_pair) * new_cap);

		for (int i = 0; i < vec->len; ++i) {
			new_items[i] = vec->items[i];
		}
// ### maybe use repalloc here instead?
		pfree(vec->items);

		vec->cap = new_cap;
		vec->items = new_items;
	}

	// Insert the new item
	vec->items[vec->len] = (struct bg_ct_pair) {
			.block_group = bg,
			.blk_cnt = 1,
	};

	vec->len += 1;
}

/* Increment the count of the last item by 1 */
void bcvec_inc_last(bgcnt_vec * vec) {
	vec->items[vec->len - 1].blk_cnt += 1;
}

/* Initialize an entry in the list of scans for a block group, for a sequential scan. */
void InitSeqScanStatsEntry(BlockGroupScanListElem *temp, ScanId id, ScanHashEntry *sdata, BlockNumber bgnum) {
	const BlockNumber startblock = sdata->data.startBlock;
	const BlockNumber nblocks = sdata->data.nblocks;
	// convert group # -> block #
	const BlockNumber first_block_in_group = GROUP_TO_FIRST_BLOCK(bgnum);
	BlockNumber blocks_behind;

	// calculate where the block group is in the scan relative to start block
	if (first_block_in_group >= startblock) {
		// Normal case: no circular scans or we have not wrapped around yet
		blocks_behind = first_block_in_group - startblock;
	} else {
		// Circular scans: eventually we loop back to the start "before" the start block, have to adjust
		blocks_behind = first_block_in_group + nblocks - startblock;

		/*
		 * Special case: if this is the group of the start block but startblock
		 * is NOT the first in the group, then this group is both at the start
		 * and the end. For out purposes treat it as the end, since we will
		 * access it at the start immediately and it is either in cache or not,
		 * very unlikely that tracking that information would matter.
		 *
		 * (this is automatically handled by this case)
		 */
	}

	// fill in data of the new list element
	*temp = (BlockGroupScanListElem){
			.scan_id = id,
			.scan_entry = sdata,
			.blocks_behind = blocks_behind,
	};
}

/* Initialize metadata for a block group */
void InitBlockGroupData(BlockGroupData * data) {
	slist_init(&data->scans_list);
#if PBM_USE_PQ
	data->buffers_head = FREENEXT_END_OF_LIST;
	data->pq_bucket = NULL;
#endif /* PBM_USE_PQ */

	// Initialize locks for the block group
#if PBM_BG_LOCK_MODE == PBM_BG_LOCK_MODE_LWLOCK
	LWLockInitialize(&data->lock, LWTRANCHE_PBM_BLOCK_GROUP);
#elif PBM_BG_LOCK_MODE == PBM_BG_LOCK_MODE_SINGLE_SPIN
	SpinLockInit(&data->slock);
#elif PBM_BG_LOCK_MODE == PBM_BG_LOCK_MODE_DOUBLE_SPIN
	SpinLockInit(&data->scan_lock);
#if PBM_USE_PQ
	SpinLockInit(&data->buf_lock);
#endif /* PBM_USE_PQ */
#endif // PBM_BG_LOCK_MODE

	/* Next access estimate starts invalid. */
	data->est_invalid_at = 0;
	data->est_next_access = AccessTimeNotRequested;
}

/*
 * Find the block groups (& number of blocks in each group) that will be seen
 * by a bitmap scan.
 */
void InitBitmapScanBlockGroupCountVec(struct BitmapHeapScanState *scan, bgcnt_vec *v) {
	TIDBitmap * tbm = scan->tbm;
	TBMIterator * it_private;
	dsa_pointer it_shared_dsa;
	dsa_area * dsa = scan->ss.ps.state->es_query_dsa;
	TBMSharedIterator * it_shared;
	TBMIterateResult * res = NULL;
	BlockNumber prev_bg = InvalidBlockNumber;
	bool parallel = (NULL != scan->pstate);
	BlockNumber bg;

	*v = bcvec_init();

	/* Depending on whether the scan is parallel, start iterating the bitmap
	 * either privately or shared. */
	if (!parallel) {
		// ### consider an "iterate_lossy" method which only outputs block #s, ignoring the tuple offsets
		it_private = tbm_begin_iterate(tbm);
	} else {
		it_shared_dsa = tbm_prepare_shared_iterate(tbm);
		it_shared = tbm_attach_shared_iterate(dsa, it_shared_dsa);
	}

	for (;;) {
		/* Next block */
		if (!parallel) {
			res = tbm_iterate(it_private);
		} else {
			res = tbm_shared_iterate(it_shared);
		}

		/* Stop when the iterator ends */
		if (NULL == res) break;

		/* Check block group of next block */
		bg = BLOCK_GROUP(res->blockno);

		if (bg != prev_bg) {
			bcvec_push_back(v, bg);
			prev_bg = bg;
		} else {
			bcvec_inc_last(v);
		}
	}

	if (!parallel) {
		tbm_end_iterate(it_private);
	} else {
		tbm_end_shared_iterate(it_shared);
	}
}

/* Pop something of the scan stats free list. Returns NULL if it is empty */
BlockGroupScanListElem * try_get_bg_scan_elem(void) {
	BlockGroupScanListElem * ret = NULL;

	if (slist_is_empty(&pbm->bg_scan_free_list)) {
		return NULL;
	}

	SpinLockAcquire(&pbm->scan_free_list_lock);
	if (!slist_is_empty(&pbm->bg_scan_free_list)) {
		slist_node * snode = slist_pop_head_node(&pbm->bg_scan_free_list);
		ret = slist_container(BlockGroupScanListElem, slist, snode);
	}
	SpinLockRelease(&pbm->scan_free_list_lock);

	return ret;
}

/* Put the given scan list element onto the free list.
 * Shared memory can't be properly "freed" so we need to reuse it ourselves */
void free_bg_scan_elem(BlockGroupScanListElem *it) {
	SpinLockAcquire(&pbm->scan_free_list_lock);
	slist_push_head(&pbm->bg_scan_free_list, &it->slist);
	SpinLockRelease(&pbm->scan_free_list_lock);
}

/*
 * Search scan map for the given scan by its ID.
 *
 * Requires PqmScansLock to already be held as exclusive for insert/delete, at least shared for reads
 */
ScanHashEntry * search_scan(const ScanId id, HASHACTION action, bool* foundPtr) {
	return ((ScanHashEntry*)hash_search(pbm->ScanMap, &id, action, foundPtr));
}

/*
 * Find the data in the PBM corresponding to the given buffer, if we are tracking it.
 *
 * This acquires PbmBlocksLock internally for the hash lookup.
 */
BlockGroupData * search_block_group(const BufferTag *const buftag, bool* foundPtr) {
	const BlockNumber blockNum = buftag->blockNum;
	const BlockNumber bgroup = BLOCK_GROUP(blockNum);
	const BlockGroupHashKey bgkey = (BlockGroupHashKey) {
			.rnode = buftag->rnode,
			.forkNum = buftag->forkNum,
			.seg = BLOCK_GROUP_SEGMENT(bgroup),
	};
	BlockGroupHashEntry * bg_entry;

	// Look up the block group
	LOCK_GUARD_V2(PbmBlocksLock, LW_SHARED) {
		bg_entry = hash_search(pbm->BlockGroupMap, &bgkey, HASH_FIND, foundPtr);
	}

	if (false == *foundPtr) {
		return NULL;
	} else {
		return &bg_entry->groups[bgroup % BLOCK_GROUP_SEG_SIZE];
	}
}

/*
 * Find the block group for the given buffer, or create it if it doesn't exist.
 *
 * This internally acquires PbmBlocksLock in the required mode when searching the hash table.
 */
BlockGroupData * search_or_create_block_group(const BufferDesc *const buf) {
	bool found;
	BlockGroupHashEntry * bg_entry;
	const BlockNumber blockNum = buf->tag.blockNum;
	const BlockNumber bgroup = BLOCK_GROUP(blockNum);
	const BlockGroupHashKey bgkey = (BlockGroupHashKey) {
			.rnode = buf->tag.rnode,
			.forkNum = buf->tag.forkNum,
			.seg = BLOCK_GROUP_SEGMENT(bgroup),
	};

	// Pre-compute the hash since we may do 2 lookups
	uint32 key_hash = get_hash_value(pbm->BlockGroupMap, &bgkey);

	// Search in the hash map with the lock
	LOCK_GUARD_V2(PbmBlocksLock, LW_SHARED) {
		bg_entry = hash_search_with_hash_value(pbm->BlockGroupMap, &bgkey, key_hash, HASH_FIND, &found);
	}

	// If we didn't find the entry, create one
	if (!found) {
		LOCK_GUARD_V2(PbmBlocksLock, LW_EXCLUSIVE) {
			bg_entry = hash_search_with_hash_value(pbm->BlockGroupMap, &bgkey, key_hash, HASH_ENTER, &found);

			// There is a chance someone else created it at the same time and got to it first
			// If not, initialize the block map entry
			if (!found) {
				// Initialize the block groups
				for (int i = 0; i < BLOCK_GROUP_SEG_SIZE; ++i) {
					InitBlockGroupData(&bg_entry->groups[i]);
				}

				// Don't link it to adjacent segments - this will get fixed lazily by sequential scans
				bg_entry->seg_next = NULL;
				bg_entry->seg_prev = NULL;
			}
		}
	}

	// Find the block group within the segment
	return &bg_entry->groups[bgroup % BLOCK_GROUP_SEG_SIZE];
}

/* Initialize a block group iterator for the table given in bgkey */
void bgit_init(pbm_bg_iterator * it, const BlockGroupHashKey *const bgkey) {
	it->bgkey = *bgkey;
	it->entry = NULL;
}

/*
 * Advance a block group iterator to the next *segment*.
 * Requires the iterator to already have looked up the entry.
 */
BlockGroupHashEntry * bgit_advance_one(pbm_bg_iterator *const it) {
	BlockNumber seg;

	Assert(it->entry != NULL);

	seg = it->entry->key.seg;
	it->entry = it->entry->seg_next;

	/* Sanity check: either we're at the end or the segment increased by 1 */
	Assert(NULL == it->entry || it->entry->key.seg == seg + 1);

	return it->entry;
}

BlockGroupData * bgit_advance_to(pbm_bg_iterator *const it, const BlockNumber bg) {
	BlockNumber seg = BLOCK_GROUP_SEGMENT(bg);
	BlockNumber seg_offset = bg % BLOCK_GROUP_SEG_SIZE;

	/* If we haven't looked up the entry yet or it would need wrapping around,
	 * do the lookup now. */
	if (NULL == it->entry || seg < it->entry->key.seg) {
		bool found;

		it->bgkey.seg = seg;
		LOCK_GUARD_V2(PbmBlocksLock, LW_SHARED) {
			it->entry = hash_search(pbm->BlockGroupMap, &it->bgkey, HASH_FIND, &found);
		}

		/* DEBUGGING: this got an error during `create index`
		 * (maybe can remove this -- was moved from `remove_seq_scan_from_block_range`)
		 */
		if (!found) {
			PBM_DEBUG_print_pbm_state();
			PBM_DEBUG_sanity_check_buffers();

			elog(WARNING, "bgit_advance_to(bg=%u) key={rnode={spc=%u, db=%u, rel=%u}, fork=%d, seg=%u}",
				 bg,
				 it->bgkey.rnode.spcNode, it->bgkey.rnode.dbNode, it->bgkey.rnode.relNode,
				 it->bgkey.forkNum, it->bgkey.seg
			);
		}
		Assert(found);
	}

	Assert(seg >= it->entry->key.seg);

	/* Advance to the appropriate segment if necessary */
	while (it->entry->key.seg < seg) {
		bgit_advance_one(it);
	}

	/* Once we have the right segment, return the relevant group from it. */
	return &it->entry->groups[seg_offset];
}

#if PBM_USE_PQ
/*
 * Link the given buffer in to the associated block group.
 * Buffer must not already be part of any group.
 *
 * Caller is responsible for pushing the block group to the PBM PQ if necessary.
 */
BlockGroupData * AddBufToBlockGroup(BufferDesc *const buf) {
	BlockGroupData * group;
	Buffer group_head;

	// Buffer must not already be in a block group
	Assert(buf->pbm_bgroup_next == FREENEXT_NOT_IN_LIST
		   && buf->pbm_bgroup_prev == FREENEXT_NOT_IN_LIST);

	// Find or create the block group
	group = search_or_create_block_group(buf);
	Assert(group != NULL);

	// Lock block group for insert
	bg_lock_buffers(group, LW_EXCLUSIVE);

	// Link the buffer into the block group chain of buffers
	group_head = group->buffers_head;
	group->buffers_head = buf->buf_id;
	buf->pbm_bgroup_next = group_head;
	buf->pbm_bgroup_prev = FREENEXT_END_OF_LIST;
	if (group_head != FREENEXT_END_OF_LIST) {
		GetBufferDescriptor(group_head)->pbm_bgroup_prev = buf->buf_id;
	}

	bg_unlock_buffers(group);

	// If this is the first buffer in the block group, caller will add it to the PQ
	return group;
}

/*
 * Remove a buffer from its block group, and if the block group is now empty
 * remove it from the PQ as well.
 *
 * Needs: `buf` should be a valid shared buffer, and therefore must already be
 * in a block somewhere.
 */
void RemoveBufFromBlockGroup(BufferDesc *const buf) {
	int next, prev;
	bool found;
	BlockGroupData * group;
	bool need_to_remove;
	/*
	 * DEBUGGING: got this error once while dropping the *last* index on the table.
	 *
	 * Not sure why.
	 *
	 * ### remove debugging check eventually.
	 */
	if (buf->pbm_bgroup_next == FREENEXT_NOT_IN_LIST || buf->pbm_bgroup_prev == FREENEXT_NOT_IN_LIST) {
#if defined(TRACE_PBM)
		debug_buffer_access(buf, "remove_buf_from_block_group, buffer is not in a block group!");
#endif
		PBM_DEBUG_print_pbm_state();
		PBM_DEBUG_sanity_check_buffers();
	}

	// This should never be called for a buffer which isn't in the list
	Assert(buf->pbm_bgroup_next != FREENEXT_NOT_IN_LIST);
	Assert(buf->pbm_bgroup_prev != FREENEXT_NOT_IN_LIST);

	// Need to find and lock the block group before doing anything
	group = search_block_group(&buf->tag, &found);
	Assert(found);
	bg_lock_buffers(group, LW_EXCLUSIVE);

	next = buf->pbm_bgroup_next;
	prev = buf->pbm_bgroup_prev;

	// Unlink from neighbours
	buf->pbm_bgroup_prev = FREENEXT_NOT_IN_LIST;
	buf->pbm_bgroup_next = FREENEXT_NOT_IN_LIST;

	// unlink first if needed
	if (next != FREENEXT_END_OF_LIST) {
		GetBufferDescriptor(next)->pbm_bgroup_prev = prev;
	}
	if (prev != FREENEXT_END_OF_LIST) {
		GetBufferDescriptor(prev)->pbm_bgroup_next = next;
	} else {
		// This is the first one in the list, remove from the group!
		group->buffers_head = next;
	}

	// check if the group is empty while we still have the lock
	need_to_remove = (group->buffers_head == FREENEXT_END_OF_LIST);

	bg_unlock_buffers(group);

	// If the whole list is empty now, remove the block from the PQ bucket as well
	if (need_to_remove) {
		PQ_RemoveBlockGroup(group);
	}
}
#endif /* PBM_USE_PQ */

/*
 * Estimate when the specific scan will reach the relevant block group.
 */
unsigned long ScanTimeToNextConsumption(const BlockGroupScanListElem *const bg_scan) {
	ScanHashEntry * s_data = bg_scan->scan_entry;
	ParallelBlockTableScanDesc pscan = s_data->data.pbscan;
	const BlockNumber blocks_behind = GROUP_TO_FIRST_BLOCK(bg_scan->blocks_behind);
	BlockNumber blocks_remaining;
	SharedScanStats stats;
	long res;

	// read stats from the struct
	stats = s_data->data.stats;

	if (pscan == NULL || blocks_behind >= s_data->data.pseq.nalloced) {
		/*
		 * Estimate time to next access time for:
		 *  - non-parallel sequential scans
		 *  - bitmap scans (parallel and non-parallel)
		 *  - parallel sequential scans where the block group has not been
		 *  	"allocated" to a worker yet, and we can use the over-all
		 *  	progress of the scan instead of needing to guess where its
		 *  	position within a chunk.
		 */
		// First: estimate distance (# blocks) to the block based on # of blocks scanned and position
		// 		of the block group in the scan
		// Then: distance/speed = time to next access (estimate)
		if (blocks_behind < stats.blocks_scanned) {
			// ### consider: if we've already been passed, then maybe this is "not requested" anymore?
			blocks_remaining = 0;
		} else {
			blocks_remaining = blocks_behind - stats.blocks_scanned;
		}

		res = (long) ((float) blocks_remaining / stats.est_speed);
	} else {
		/*
		 * Parallel sequential scan where the block is within one of the allocated chunks
		 *
		 * blocks_behind and nalloced are both relative to the start position, so
		 * using their difference and the chunk size we can figure out which chunk
		 * the block is in, and where it is in the chunk. (note: this might be off
		 * when chunk size decreases, which will cause blocks in the second half
		 * of a larger chunk to appear to be sooner than they should be. This seems
		 * not worth correcting)
		 */
		uint64 nalloced = s_data->data.pseq.nalloced;
		uint32 chunk_size = s_data->data.pseq.chunk_size;
		uint32 nworkers = s_data->data.pseq.nworkers;
		float worker_speed;

		uint32 n_alloced_past = nalloced - blocks_behind;
		uint32 n_chunks_passed = n_alloced_past / chunk_size;
		uint32 chunk_start_behind = nalloced - chunk_size * (n_chunks_passed + 1);
		uint32 blks_since_chunk_start = blocks_behind - chunk_start_behind;

		/*
		 * Blocks from the start of the chunk: we don't know how far the worker
		 * is through the chunk, but it is between 0 and blks_since_start. On
		 * average it is half way, so use that as our guess.
		 */
		blocks_remaining = blks_since_chunk_start / 2;

		/*
		 * Scan speed: we are now considering just one worker, so its speed is lower.
		 * Assume each worker goes at the same rate and just take the average.
		 */
		worker_speed = stats.est_speed / (float)nworkers;

		/* Calculate the result */
		res = (long) ((float) blocks_remaining / worker_speed);
	}
	return res;
}

/*
 * Estimate the time to next access of a block group based on the tracked metadata.
 */
unsigned long BlockGroupTimeToNextConsumption(BlockGroupData *const bgdata, bool *requestedPtr, unsigned long now) {
	unsigned long min_next_access = AccessTimeNotRequested;
	slist_iter iter;
	unsigned long bg_est_invalid_at;
	unsigned long bg_est_next_access;

	Assert(bgdata != NULL);

	// Initially assume not requested
	*requestedPtr = false;

	/* If there is an estimate and it is recent enough, use it directly */
	bg_est_invalid_at = bgdata->est_invalid_at;
	bg_est_next_access = bgdata->est_next_access;
	if (now <= bg_est_invalid_at) {
		*requestedPtr = (bg_est_next_access != AccessTimeNotRequested);
		/* Return value is *time to next access*, NOT *next access time* */
		if (bg_est_next_access <= now) return 1;
		else return bg_est_next_access - now;
	}

	// Lock the scan list before we start
	bg_lock_scans(bgdata, LW_SHARED);

	// not requested if there are no scans
	if (slist_is_empty(&bgdata->scans_list)) {
		bg_unlock_scans(bgdata);
		return AccessTimeNotRequested;
	}

	// loop over the scans and check the next access time estimate from that scan
	slist_foreach(iter, &bgdata->scans_list) {
		BlockGroupScanListElem * it = slist_container(BlockGroupScanListElem, slist, iter.cur);

		const unsigned long time_to_next_access = ScanTimeToNextConsumption(it);

		if (time_to_next_access != AccessTimeNotRequested
				&& time_to_next_access < min_next_access) {
			min_next_access = time_to_next_access;
			*requestedPtr = true;
		}
	}
	bg_unlock_scans(bgdata);

	if (false == *requestedPtr) {
		min_next_access = AccessTimeNotRequested;
		bgdata->est_next_access = AccessTimeNotRequested;
	} else {
		bgdata->est_next_access = now + min_next_access;
	}

	bgdata->est_invalid_at = now + pbm_bg_naest_max_age_ns;

	return min_next_access;
}

/* Delete a specific scan from the list of the given block group */
bool block_group_delete_scan(ScanId id, BlockGroupData *groupData) {
	slist_mutable_iter iter;

	// Lock the list before we start
	bg_lock_scans(groupData, LW_EXCLUSIVE);

	// Search the list to remove the scan
	slist_foreach_modify(iter, &groupData->scans_list) {
		BlockGroupScanListElem * it = slist_container(BlockGroupScanListElem, slist, iter.cur);

		// If we find the scan: remove it and add to free list, and then we are done
		if (it->scan_id == id) {
			slist_delete_current(&iter);

			bg_unlock_scans(groupData);
			free_bg_scan_elem(it);
			return true;
		}
	}

	// Didn't find it
	bg_unlock_scans(groupData);
	return false;
}

/*
 * Remove a scan from a range of blocks which may wrap around if lo > hi.
 *
 * Parameters are block *group* numbers.
 */
void remove_seq_scan_from_range_circular(pbm_bg_iterator *bg_it, const ScanHashEntry *const scan_entry, const uint32 lo, const uint32 hi) {
	const ScanId id = scan_entry->id;
	const BlockNumber nblocks = scan_entry->data.nblocks;

	/* Nothing to remove if there were no blocks to begin with */
	if (0 == nblocks) return;

	/* Remove the ranges, handling wrap-around if applicable */
	if (lo <= hi) {
		remove_seq_scan_from_block_range(bg_it, id, lo, hi);
	} else {
		BlockNumber upper = BLOCK_GROUP(nblocks - 1) + 1;
		remove_seq_scan_from_block_range(bg_it, id, lo, upper);
		remove_seq_scan_from_block_range(bg_it, id, 0, hi);
	}
}

/*
 * When the given scan is done, remove it from the remaining range of blocks.
 *
 * This acquires SHARED lock on PbmBlocksLock, and locks the individual
 * block groups as required.
 */
void remove_seq_scan_from_block_range(pbm_bg_iterator * bg_it, const ScanId id, const uint32 lo, const uint32 hi) {
	uint32 bgnum;
	uint32 i;
	BlockGroupHashEntry * bs_entry;

	// Nothing to do with empty range
	if (lo == hi) {
		return;
	}

	/* Sanity checks */
	Assert(lo <= hi);

	/* Find starting hash entry */
	bgit_advance_to(bg_it, lo);
	bs_entry = bg_it->entry;

	// Loop over the linked hash map entries
	bgnum 	= lo;
	i 		= bgnum % BLOCK_GROUP_SEG_SIZE;
	for ( ; bs_entry != NULL && bgnum < hi; bs_entry = bgit_advance_one(bg_it)) {
		// Loop over block groups in the entry
		for ( ; i < BLOCK_GROUP_SEG_SIZE && bgnum < hi; ++i, ++bgnum) {
			BlockGroupData * block_group = &bs_entry->groups[i];
			bool deleted = block_group_delete_scan(id, block_group);
#if PBM_USE_PQ
			if (deleted) {
				RefreshBlockGroup(block_group);
			}
#endif /* PBM_USE_PQ */
			/* Scan was deleted - invalidate next access estimate */
			if (deleted) {
				block_group->est_invalid_at = 0;
			}
		}

		// start at first block group of the next entry
		i = 0;
	}

	/*
	 * DEBUGGING: make sure we could iterate all the way through...
	 */
	if (bgnum < hi) {
		elog(WARNING, "didnt get to the end of the range! expected %u but only got to %u",
			 hi, bgnum);
	}
}

/*
 * Remove a bitmap scan from current position in `scan_state` up to the specified hi endpoint.
 *
 * Used for both reporting progress and cleaning up at the end of a scan.
 */
int remove_bitmap_scan_from_block_range(const ScanId id, struct PBM_LocalBitmapScanState *const scan_state,
										const BlockNumber bg_hi) {
	pbm_bg_iterator bg_it = scan_state->bg_it;
	const bgcnt_vec *const v = &scan_state->block_groups;
	int i;

	/* Remove scan from the relevant block groups */
	for (i = scan_state->vec_idx; bg_hi > v->items[i].block_group; ++i) {
		const BlockNumber blk = v->items[i].block_group;
		BlockGroupData * data;
		bool deleted;

		/* Don't go past the end of the list */
		if (i >= v->len) {
			break;
		}

		/* Advance segment iterator to the next needed segment if applicable */
		data = bgit_advance_to(&bg_it, blk);

		/* Delete scan from the group and refresh the group if applicable */
		deleted = block_group_delete_scan(id, data);
#if PBM_USE_PQ
		if (deleted) {
			RefreshBlockGroup(data);
		}
#endif /* PBM_USE_PQ */
		/* Scan was deleted - invalidate next access estimate */
		if (deleted) {
			data->est_invalid_at = 0;
		}
	}

	return i;
}

#if PBM_USE_PQ
/*
 * Refresh a block group in the PQ.
 *
 * This computes the next consumption time and moves the block group to the appropriate bucket,
 * removing it from the current one first.
 */
void RefreshBlockGroup(BlockGroupData *const data) {
	bool requested;
	bool has_buffers = (data->buffers_head >= 0);
	unsigned long t;

	// Check if this group should be in the PQ.
	// If so, move it to the appropriate bucket. If not, remove it from its bucket if applicable.
	if (has_buffers) {
		uint64 now = get_time_ns();
		t = now + BlockGroupTimeToNextConsumption(data, &requested, now);
		PQ_RefreshBlockGroup(data, t, requested);
	} else {
		PQ_RemoveBlockGroup(data);
	}
}

/*
 * If enough time has passed, shift the PQ buckets to reflect the passage of time.
 *
 * This should generally be called just before inserting or refreshing a block
 * group. We don't want to put a block group in the wrong bucket just because
 * the buckets are out of date.
 */
void PQ_RefreshRequestedBuckets(void) {
	unsigned long ts = get_timeslice();
	unsigned long last_shifted_ts = pbm->BlockQueue->last_shifted_time_slice;
	bool up_to_date = (last_shifted_ts + 1 > ts);

#if defined(TRACE_PBM) && defined(TRACE_PBM_PQ_REFRESH)
	elog(INFO, "PBM refresh buckets: t=%ld, last=%ld, up_to_date=%s",
		 ts, last_shifted_ts, up_to_date?"true":"false");
#endif // TRACE_PBM_PQ_REFRESH

	// Nothing to do if already up to date
	if (up_to_date) return;

	// Shift the PQ buckets as many times as necessary to catch up
	LOCK_GUARD_V2(PbmPqBucketsLock, LW_EXCLUSIVE) {
		while (PQ_ShiftBucketsWithLock(ts)) ;
	}
}
#endif /* PBM_USE_PQ */


<<<<<<< HEAD
#if PBM_TRACK_STATS
void clear_buffer_stats(PbmBufferDescStats * stats) {
	/* Use "AccessTimeNotRequested" for fewer than N recent accesses */
	for(int i = 0; i < PBM_BUFFER_NUM_RECENT_ACCESS; ++i) {
		stats->recent_accesses[i] = AccessTimeNotRequested;
	}
}

void init_buffer_stats(PbmBufferDescStatsPadded * stats) {
	SpinLockInit(&stats->stats.slock);
	clear_buffer_stats(&stats->stats);
}

PbmBufferDescStats * get_buffer_stats(const BufferDesc *const buf) {
	return &pbm->buffer_stats[buf->buf_id].stats;
}

void update_buffer_recent_access(PbmBufferDescStats * stats, uint64 now) {
	static const uint64 upper_idx = PBM_BUFFER_NUM_RECENT_ACCESS - 1;

	SpinLockAcquire(&stats->slock);

	/* Shift everything left by 1 */
	for (int i = 0; i < upper_idx; ++i) {
		stats->recent_accesses[i] = stats->recent_accesses[i+1];
	}

	/* Most recent access ist stored at the end */
	stats->recent_accesses[upper_idx] = now;

	SpinLockRelease(&stats->slock);
}

uint64 est_inter_access_time(PbmBufferDescStats * stats, uint64 now, int * n_accesses) {
	uint64 min_access = 0;
	uint64 last_access = 0;
	uint64 est_inter_access, t_since_last;
	int num_accesses = PBM_BUFFER_NUM_RECENT_ACCESS;

	SpinLockAcquire(&stats->slock);
	/* Find min access and count how many times are actually valid */
	for (int i = 0; i < PBM_BUFFER_NUM_RECENT_ACCESS; ++i) {
		if (stats->recent_accesses[i] == AccessTimeNotRequested) {
			--num_accesses;
		}
		else {
			min_access = stats->recent_accesses[i];
			break;
		}
	}
	last_access = stats->recent_accesses[PBM_BUFFER_NUM_RECENT_ACCESS - 1];
	SpinLockRelease(&stats->slock);

	*n_accesses = num_accesses;

	/* It is possible we haven't accessed the buffer enough to estimate the
	 * average inter-access time yet.
	 * Make sure this is signaled to caller and we don't divide by 0. */
	if (num_accesses <= 1) {
		return AccessTimeNotRequested;
	}

	/* Compute the average inter-access interval, and time since last access */
	est_inter_access = (last_access - min_access) / (num_accesses - 1);
	t_since_last = (now - last_access);

	/* If we don't access the buffer for a while, apply a penalty as our estimates
	 * may be out of date. */
	if (t_since_last > est_inter_access) {
		return (est_inter_access + t_since_last) / 2;
	} else {
		return est_inter_access;
	}
}
#endif /* PBM_TRACK_STATS */

=======
#if defined(PBM_TRACK_EVICTION_TIME)
void PBM_DEBUG_eviction_timing(uint64 start) {
	uint64 end = get_time_ns();
	uint64 total_time = (pbm->total_eviction_time += (end - start));
	uint64 total_evictions = pbm->n_evictions++;
	if (total_evictions % 20000 == 0) {
		elog(NOTICE, "Evictions so far: %lu,  average time (ns): %f",
			 total_evictions, (double) (total_time) / total_evictions
		);
	}
}

uint64 PBM_DEBUG_CUR_TIME_ns() {
	return get_time_ns();
}
#endif /* PBM_TRACK_EVICTION_TIME */
>>>>>>> be0c5605

#if PBM_EVICT_MODE == PBM_EVICT_MODE_PQ_SINGLE
BufferDesc* PBM_EvictPage(uint32 * buf_state) {
	return PQ_Evict(pbm->BlockQueue, buf_state);
}
#elif PBM_EVICT_MODE == PBM_EVICT_MODE_SAMPLING

/* Tracking the randomly chosen buffers */
typedef struct PBM_BufSample {
	struct BufferDesc * buf; /* The chosen buffer */
	BufferTag tag; /* The tag when we choose the sample */
	unsigned long next_access_time;
} PBM_BufSample;

/*
 * Heap functions for managing the list of PBM_BufSample.
 *
 * Essentially we are doing heap sort: heapify then remove max repeatedly.
 */
static inline void swap_buf_s(PBM_BufSample * a, PBM_BufSample * b) {
	PBM_BufSample temp = *a;
	*a = *b;
	*b = temp;
}
static inline size_t bh_parent(size_t i) { return (i-1)/2; }
static inline size_t bh_left(size_t i) { return 2*i + 1; }
static inline size_t bh_right(size_t i) { return 2*i + 2; }
static inline void bh_fix_down(size_t i, PBM_BufSample * h, size_t n) {
	for (;;) {
		size_t l = bh_left(i);
		size_t r = bh_right(i);
		size_t m; /* index of child with larger access time */

		/* Stop if no children */
		if (l >= n) return;

		/* Find child with larger access time */
		if (r >= n) m = l;
		else if (h[l].next_access_time > h[r].next_access_time) m = l;
		else m = r;

		/* Stop if current is already bigger */
		if (h[i].next_access_time >= h[m].next_access_time) return;

		/* Otherwise swap down and continue from there */
		swap_buf_s(&h[i], &h[m]);

		i = m;
	}
}
static inline void bh_heapify(PBM_BufSample * h, size_t n) {
	for (size_t i = bh_parent(n-1)+1; i > 0; --i) {
		bh_fix_down(i-1, h, n);
	}
}
static inline void bh_pop(PBM_BufSample * h, size_t n) {
	h[0] = h[n-1];
	bh_fix_down(0, h, n-1);
}

/*
 * Sanity check that the group is the right hash entry.
 */
static inline bool bg_check_buftag(BufferTag * tag, BlockGroupData * bgdata) {
	const BlockNumber blockNum = tag->blockNum;
	const BlockNumber bgroup = BLOCK_GROUP(blockNum);
	const BlockNumber bseg = BLOCK_GROUP_SEGMENT(bgroup);
	const BlockNumber seg_offset = bgroup % BLOCK_GROUP_SEG_SIZE;

	const BlockGroupData * bg_array_start = bgdata - seg_offset;
	const size_t groups_offset = offsetof(BlockGroupHashEntry, groups);

	const BlockGroupHashEntry * entry =
			(BlockGroupHashEntry *)((char *)(bg_array_start) - groups_offset);

	bool tag_matches = (RelFileNodeEquals(entry->key.rnode, tag->rnode))
			&& (entry->key.forkNum == tag->forkNum)
			&& (entry->key.seg == bseg);

	return tag_matches;
}

/*
 * Choose a buffer to evict using the sampling-based eviction strategy.
 *
 * This will return a buffer with the header lock held.
 *
 * If selection fails because the buffers all got pinned again or evicted by
 * someone else after we sorted, this will return NULL and the caller should
 * try a different strategy. (possibly try again, or pick randomly)
 */
BufferDesc * PBM_EvictPage(uint32 * buf_state) {
	BufferDesc * buf;
	uint32 local_buf_state;
	BlockGroupData * bgdata;
	bool requested;
	unsigned long next_access = 0;
	unsigned long now;

	// array of samples
	PBM_BufSample samples[PBM_EVICT_MAX_SAMPLES];
	int n_selected = 0;

	// find the configured number of samples
	while (n_selected < pbm_evict_num_samples) {
		/* Pick a random buffer */
		buf = GetBufferDescriptor(random() % NBuffers);
		samples[n_selected].buf = buf;

		/* If the buffer is pinned, skip it and pick another */
		local_buf_state = LockBufHdr(buf);
		if (BUF_STATE_GET_REFCOUNT(local_buf_state) != 0) {
			UnlockBufHdr(buf, local_buf_state);
			continue;
		}

		/* If no cached block group, buffer is not valid so just use it. */
		if (buf->pbm_bg == NULL) {
			Assert(!(local_buf_state & BM_VALID));
			Assert(!(local_buf_state & BM_TAG_VALID));
			Assert(buf->tag.blockNum == InvalidBlockNumber);

			*buf_state = local_buf_state;
			return buf;
		}

		/* Copy the tag and cached block group atomically before unlocking */
		samples[n_selected].tag = buf->tag;
		bgdata = buf->pbm_bg;
		UnlockBufHdr(buf, local_buf_state);

		/* Sanity checks */
		Assert(bgdata != NULL);
		Assert(bg_check_buftag(&samples[n_selected].tag, bgdata));

		/* Compute time to next access */
		/* NOTE: here "next_access" is "time to next access" NOT "next access time". */
		now = get_time_ns();
#if PBM_TRACK_STATS
		{ /* Scope to silence -Wdeclaration-after-statement... */
			int naccesses;
			uint64 bg_next_consumption = BlockGroupTimeToNextConsumption(bgdata, &requested, now);
			uint64 buffer_est_inter_access = est_inter_access_time(get_buffer_stats(buf), now, &naccesses);
			if (requested && naccesses > 1) {
				/* Consider both registered estimate and inter-access estimate
				 * if it is requested and more than one recent access */
				next_access = Min(bg_next_consumption, buffer_est_inter_access);
			} else if (requested) {
				/* Ignore inter-access time if we only have one access so far */
				next_access = bg_next_consumption;
			} else if (naccesses > 1) {
				/* If not requested, use the inter-access time.
				 * Also lie about being requested to prevent it getting used
				 * immediately in the next block.*/
				next_access = buffer_est_inter_access;
				requested = true;
			}
		}
#else
		next_access = BlockGroupTimeToNextConsumption(bgdata, &requested, now);
#endif
		samples[n_selected].next_access_time = next_access;

		/* If it is "not requested", try to use it immediately.
		 * Need to check it is still not pinned. */
		if (!requested) {
			local_buf_state = LockBufHdr(buf);
			if (BUF_STATE_GET_REFCOUNT(local_buf_state) == 0
					&& BUFFERTAGS_EQUAL(buf->tag, samples[n_selected].tag)) {
				/* Not pinned AND tag didn't change - use it without more samples */
				*buf_state = local_buf_state;
				return buf;
			}

			/* Got pinned - unlock and pick something else */
			UnlockBufHdr(buf, local_buf_state);
		} else {
			/* Buffer is requested and not pinned - keep it as a sample */
			n_selected += 1;
		}
	}

	/* Heapify our samples */
	bh_heapify(samples, n_selected);

	while (n_selected > 0) {
		buf = samples[0].buf;

		/* Check buffer with largest next-access time. Make sure that:
		 *  - nobody pinned it while we weren't looking (and is still using it)
		 *  - nobody evicted it while we weren't looking so it is actually a different buffer now
		 */
		local_buf_state = LockBufHdr(buf);
		if (BUF_STATE_GET_REFCOUNT(local_buf_state) == 0
				&& BUFFERTAGS_EQUAL(buf->tag, samples[0].tag)) {
			/* Not pinned AND tag didn't change - evict this one */
			*buf_state = local_buf_state;
			return buf;
		}

		/* Someone stole it - remove from the heap and pick a different one */
		UnlockBufHdr(buf, local_buf_state);

		bh_pop(samples, n_selected);
		--n_selected;
	}

	/* Too many race conditions while evicting - give up!
	 * Caller should pick something randomly */
	return NULL;
}
#endif // PBM_EVICT_MODE


// ### clean up the debugging code below

#ifdef SANITY_PBM_BUFFERS
void sanity_check_verify_block_group_buffers(const BufferDesc * const buf) {
	const RelFileNode rnode = buf->tag.rnode;
	const ForkNumber  fork = buf->tag.forkNum;
	const BlockNumber bgroup = BLOCK_GROUP(buf->tag.blockNum);

	int num_traversed = 0;

	// get first buffer in the list
	const BufferDesc * it = buf;

	Assert(it->pbm_bgroup_prev > FREENEXT_NOT_IN_LIST && it->pbm_bgroup_next > FREENEXT_NOT_IN_LIST);

	while (it->pbm_bgroup_prev != FREENEXT_END_OF_LIST) {
		it = GetBufferDescriptor(it->pbm_bgroup_prev);
		++num_traversed;
		if (num_traversed % 100 == 0) {
			elog(WARNING, "sanity_check traversed 100 blocks!");

			it = buf;
			for (int i = 0; i < 10; ++i) {
				const BufferTag tag = it->tag;
				elog(WARNING, " tbl={spc=%u, db=%u, rel=%u, fork=%d} block#=%u (group=%u) prev=%d next=%d",
					 tag.rnode.spcNode, tag.rnode.dbNode, tag.rnode.relNode, tag.forkNum, tag.blockNum, BLOCK_GROUP(tag.blockNum),
					 it->pbm_bgroup_prev, it->pbm_bgroup_next
				);
				it = GetBufferDescriptor(it->pbm_bgroup_prev);
			}

			elog(ERROR, "sanity_check traversed 100 blocks!");
			return;
		}
	}

	// make sure everything in the list has the same group
	while (it != NULL) {
		if (it->tag.rnode.spcNode != rnode.spcNode
			|| it->tag.rnode.dbNode != rnode.dbNode
			|| it->tag.rnode.relNode != rnode.relNode
			|| it->tag.forkNum != fork
			|| BLOCK_GROUP(it->tag.blockNum) != bgroup)
		{
			const BufferTag tag = it->tag;

			list_all_buffers();

			/* Note: this check is likely to fail with parallel workloads
			 * because the buffers can get moved around while we're checking
			 * everything. */
			elog(ERROR, "BLOCK GROUP has buffer from the wrong group!  buf_id=%d"
						"\n\texpected: \ttbl={spc=%u, db=%u, rel=%u, fork=%d} block_group=%u"
						"\n\tgot:      \ttbl={spc=%u, db=%u, rel=%u, fork=%d} block#=%u (group=%u)",
				 it->buf_id,
				 rnode.spcNode, rnode.dbNode, rnode.relNode, fork, bgroup,
				 tag.rnode.spcNode, tag.rnode.dbNode, tag.rnode.relNode, tag.forkNum, tag.blockNum, BLOCK_GROUP(tag.blockNum)
			);
		}
		if (FREENEXT_END_OF_LIST == it->pbm_bgroup_next) it = NULL;
		else it = GetBufferDescriptor(it->pbm_bgroup_next);
	}
}

void list_all_buffers(void) {
	bool found;
	BlockGroupData * data;
	Buffer bid;

	for (int i = 0; i < NBuffers; ++i) {
		BufferDesc *buf = GetBufferDescriptor(i);
		BufferTag tag = buf->tag;
		elog(WARNING, "BLOCK %d: \tspc=%u, db=%u, rel=%u, fork=%d, block=%u (group=%u) \tprev=%d  next=%d",
			 i, tag.rnode.spcNode, tag.rnode.dbNode, tag.rnode.relNode, tag.forkNum, tag.blockNum,
			 BLOCK_GROUP(tag.blockNum), buf->pbm_bgroup_prev, buf->pbm_bgroup_next
		);

		data = search_block_group(&buf->tag, &found);

		if (!found || data == NULL) {
			elog(WARNING, "\tGROUP NOT FOUND!  prev=%d  next=%d", buf->pbm_bgroup_prev, buf->pbm_bgroup_next);
			continue;
		}

		for (bid = data->buffers_head; bid >= 0 && bid <= NBuffers; bid = GetBufferDescriptor(bid)->pbm_bgroup_next) {
			BufferDesc *buf2 = GetBufferDescriptor(bid);
			tag = buf2->tag;
			elog(WARNING, "\tbid=%d:  \tspc=%u, db=%u, rel=%u, fork=%d, block=%u (group=%u) \tPREV=%d, NEXT=%d",
				 bid,
				 tag.rnode.spcNode, tag.rnode.dbNode, tag.rnode.relNode, tag.forkNum, tag.blockNum,
				 BLOCK_GROUP(tag.blockNum), buf2->pbm_bgroup_prev, buf2->pbm_bgroup_next
			);
		}
	}
}
#endif // SANITY_PBM_BUFFERS

#if defined(TRACE_PBM)
void debug_buffer_access(BufferDesc* buf, char* msg) {
	bool found, requested;
	char* msg2;
	BlockNumber blockNum = buf->tag.blockNum;
	BlockNumber blockGroup = BLOCK_GROUP(blockNum);
	TableData tbl = (TableData){
			.rnode = buf->tag.rnode,
			.forkNum = buf->tag.forkNum,
	};
	unsigned long next_access_time = AccessTimeNotRequested;
	unsigned long now = get_time_ns();

	BlockGroupData *const block_scans = search_block_group(&buf->tag, &found);
	if (true == found) {
		next_access_time = BlockGroupTimeToNextConsumption(block_scans, &requested);
	}

	if (false == found) msg2 = "NOT TRACKED";
	else if (false == requested) msg2 = "NOT REQUESTED";
	else msg2 = "~";

	elog(INFO, "PBM %s (%s): tbl={spc=%u, db=%u, rel=%u} block=%u group=%u --- now=%lu, next_access=%lu",
		 msg,
		 msg2,
		 tbl.rnode.spcNode,
		 tbl.rnode.dbNode,
		 tbl.rnode.relNode,
		 blockNum,
		 blockGroup,
		 now,
		 next_access_time
	);
}
#endif

// Print debugging information for a single entry in the scans hash map.
static
void debug_append_scan_data(StringInfoData* str, ScanHashEntry* entry) {
	SharedScanStats stats = entry->data.stats;
	appendStringInfo(str, "{id=%lu, start=%u, nblocks=%u, speed=%f}",
					 entry->id,
					 entry->data.startBlock,
					 entry->data.nblocks,
					 stats.est_speed
	);
}

// Print the whole scans map for debugging.
void debug_log_scan_map(void) {
	StringInfoData str;
	initStringInfo(&str);

	LOCK_GUARD_V2(PbmScansLock, LW_SHARED) {
		HASH_SEQ_STATUS status;
		ScanHashEntry * entry;

		hash_seq_init(&status, pbm->ScanMap);

		for (;;) {
			entry = hash_seq_search(&status);
			if (NULL == entry) break;

			appendStringInfoString(&str, "\n\t");
			debug_append_scan_data(&str, entry);
		}
	}

	ereport(INFO, (errmsg_internal("PBM scan map:"), errdetail_internal("%s", str.data)));
	pfree(str.data);
}

// Append debugging information for one block group
static
void debug_append_bg_data(StringInfoData *str, BlockGroupData *data, BlockNumber bgroup) {
	BlockNumber seg = BLOCK_GROUP_SEGMENT(bgroup);
	slist_iter it;

	appendStringInfo(str, "\n\t\tseg=%u, bg=%3u, addr=%p scans=",
		seg, bgroup, data
	);

	bg_lock_scans(data, LW_SHARED);

	slist_foreach(it, &data->scans_list) {
		BlockGroupScanListElem * elem = slist_container(BlockGroupScanListElem, slist, it.cur);

		appendStringInfo(str, " {id=%3lu, behind=%5u}",
			elem->scan_id, elem->blocks_behind
		);
	}

	bg_unlock_scans(data);
}

// Print debugging information for a relation in the block group map
static
void debug_append_bgseg_data(StringInfoData* str, BlockGroupHashEntry* entry) {
	appendStringInfo(str, "\n\ttbl={spc=%u, db=%u, rel=%u, fork=%u}",
		entry->key.rnode.spcNode, entry->key.rnode.dbNode, entry->key.rnode.relNode, entry->key.forkNum
	);

	// Print something for each segment
	for ( ; NULL != entry; entry = entry->seg_next) {
		BlockGroupData * data = &entry->groups[0];
		debug_append_bg_data(str, data, entry->key.seg * BLOCK_GROUP_SEG_SIZE);
		debug_append_bg_data(str, data + 1, entry->key.seg * BLOCK_GROUP_SEG_SIZE + 1);
		debug_append_bg_data(str, data + 16, entry->key.seg * BLOCK_GROUP_SEG_SIZE + 16);
		debug_append_bg_data(str, data + 128, entry->key.seg * BLOCK_GROUP_SEG_SIZE + 128);
	}
}

// Print the whole block group map for debugging
void debug_log_blockgroup_map(void) {
	StringInfoData str;
	initStringInfo(&str);

	LOCK_GUARD_V2(PbmBlocksLock, LW_SHARED) {
		HASH_SEQ_STATUS status;
		BlockGroupHashEntry * entry;

		hash_seq_init(&status, pbm->BlockGroupMap);

		for (;;) {
			entry = hash_seq_search(&status);
			if (NULL == entry) break;

			// do each table in order
			if (entry->key.seg != 0) continue;

			debug_append_bgseg_data(&str, entry);
		}
	}

	ereport(INFO, (errmsg_internal("PBM block group map:"), errdetail_internal("%s", str.data)));
	pfree(str.data);
}

#if PBM_USE_PQ
void debug_log_find_blockgroup_buffers(void) {
	StringInfoData str;
	initStringInfo(&str);

	LOCK_GUARD_V2(PbmBlocksLock, LW_SHARED) {
		HASH_SEQ_STATUS status;
		BlockGroupHashEntry * entry;

		hash_seq_init(&status, pbm->BlockGroupMap);

		// each hash entry
		for (;;) {
			entry = hash_seq_search(&status);
			if (NULL == entry) break;

			// each group in the entry
			for (int i = 0; i < BLOCK_GROUP_SEG_SIZE; ++i) {
				BlockGroupData * data = &entry->groups[i];
				Buffer b;

				// print out block group if it has buffers
				if (data->buffers_head != FREENEXT_END_OF_LIST) {
					appendStringInfo(&str, "\n\ttbl={spc=%u, db=%u, rel=%u, fork=%d} "
										   "blk=%d :  "
						, entry->key.rnode.spcNode, entry->key.rnode.dbNode, entry->key.rnode.relNode, entry->key.forkNum
						, entry->key.seg * BLOCK_GROUP_SEG_SIZE + i
					);

					// append list of buffers for the block group
					for(b = data->buffers_head; b >= 0; ) {
						BufferDesc * buf = GetBufferDescriptor(b);
						appendStringInfo(&str, " %d", b);

						b = buf->pbm_bgroup_next;
					}
					appendStringInfo(&str, " %d", b);
				}
			}
		}
	}

	ereport(INFO, (errmsg_internal("PBM block groups:"), errdetail_internal("%s", str.data)));

	pfree(str.data);
}
#endif /* PBM_USE_PQ */

/* Assert the given scan has been completely removed from everything */
void assert_scan_completely_unregistered(ScanHashEntry * scan) {
#ifdef SANITY_PBM_SCAN_FULLY_UNREGISTERED
	bool found;
	int bgnum = 0;
	BlockGroupHashEntry * bgseg_it;
	BlockGroupHashKey bgkey = {
		.rnode = scan->data.tbl.rnode,
		.forkNum = scan->data.tbl.forkNum,
		.seg = 0,
	};

	/* First segment */
	LOCK_GUARD_V2(PbmBlocksLock, LW_SHARED) {
		bgseg_it = hash_search(pbm->BlockGroupMap, &bgkey, HASH_FIND, &found);
	}
	Assert(found);

	for ( ; bgseg_it != NULL; bgseg_it = bgseg_it->seg_next) {
		for (int i = 0; i < BLOCK_GROUP_SEG_SIZE; ++i) {
			BlockGroupData * bg = &bgseg_it->groups[i];
			slist_iter it;

			bg_lock_scans(bg, LW_SHARED);

			slist_foreach(it, &bg->scans_list) {
				BlockGroupScanListElem * elem = slist_container(BlockGroupScanListElem, slist, it.cur);

				if (elem->scan_id == scan->id) {
					elog(ERROR, "Scan %lu was not fully unregistered! still registered for block group %d "
								"tbl={spc=%u, db=%u, rel=%u, fork=%u}"
						, scan->id, bgnum
						, bgkey.rnode.spcNode, bgkey.rnode.dbNode, bgkey.rnode.relNode, bgkey.forkNum
					);
				}
			}

			bg_unlock_scans(bg);
			++bgnum;
		}
	}
#endif /* SANITY_PBM_SCAN_FULLY_UNREGISTERED */
}<|MERGE_RESOLUTION|>--- conflicted
+++ resolved
@@ -2196,84 +2196,6 @@
 #endif /* PBM_USE_PQ */
 
 
-<<<<<<< HEAD
-#if PBM_TRACK_STATS
-void clear_buffer_stats(PbmBufferDescStats * stats) {
-	/* Use "AccessTimeNotRequested" for fewer than N recent accesses */
-	for(int i = 0; i < PBM_BUFFER_NUM_RECENT_ACCESS; ++i) {
-		stats->recent_accesses[i] = AccessTimeNotRequested;
-	}
-}
-
-void init_buffer_stats(PbmBufferDescStatsPadded * stats) {
-	SpinLockInit(&stats->stats.slock);
-	clear_buffer_stats(&stats->stats);
-}
-
-PbmBufferDescStats * get_buffer_stats(const BufferDesc *const buf) {
-	return &pbm->buffer_stats[buf->buf_id].stats;
-}
-
-void update_buffer_recent_access(PbmBufferDescStats * stats, uint64 now) {
-	static const uint64 upper_idx = PBM_BUFFER_NUM_RECENT_ACCESS - 1;
-
-	SpinLockAcquire(&stats->slock);
-
-	/* Shift everything left by 1 */
-	for (int i = 0; i < upper_idx; ++i) {
-		stats->recent_accesses[i] = stats->recent_accesses[i+1];
-	}
-
-	/* Most recent access ist stored at the end */
-	stats->recent_accesses[upper_idx] = now;
-
-	SpinLockRelease(&stats->slock);
-}
-
-uint64 est_inter_access_time(PbmBufferDescStats * stats, uint64 now, int * n_accesses) {
-	uint64 min_access = 0;
-	uint64 last_access = 0;
-	uint64 est_inter_access, t_since_last;
-	int num_accesses = PBM_BUFFER_NUM_RECENT_ACCESS;
-
-	SpinLockAcquire(&stats->slock);
-	/* Find min access and count how many times are actually valid */
-	for (int i = 0; i < PBM_BUFFER_NUM_RECENT_ACCESS; ++i) {
-		if (stats->recent_accesses[i] == AccessTimeNotRequested) {
-			--num_accesses;
-		}
-		else {
-			min_access = stats->recent_accesses[i];
-			break;
-		}
-	}
-	last_access = stats->recent_accesses[PBM_BUFFER_NUM_RECENT_ACCESS - 1];
-	SpinLockRelease(&stats->slock);
-
-	*n_accesses = num_accesses;
-
-	/* It is possible we haven't accessed the buffer enough to estimate the
-	 * average inter-access time yet.
-	 * Make sure this is signaled to caller and we don't divide by 0. */
-	if (num_accesses <= 1) {
-		return AccessTimeNotRequested;
-	}
-
-	/* Compute the average inter-access interval, and time since last access */
-	est_inter_access = (last_access - min_access) / (num_accesses - 1);
-	t_since_last = (now - last_access);
-
-	/* If we don't access the buffer for a while, apply a penalty as our estimates
-	 * may be out of date. */
-	if (t_since_last > est_inter_access) {
-		return (est_inter_access + t_since_last) / 2;
-	} else {
-		return est_inter_access;
-	}
-}
-#endif /* PBM_TRACK_STATS */
-
-=======
 #if defined(PBM_TRACK_EVICTION_TIME)
 void PBM_DEBUG_eviction_timing(uint64 start) {
 	uint64 end = get_time_ns();
@@ -2290,7 +2212,84 @@
 	return get_time_ns();
 }
 #endif /* PBM_TRACK_EVICTION_TIME */
->>>>>>> be0c5605
+
+
+#if PBM_TRACK_STATS
+void clear_buffer_stats(PbmBufferDescStats * stats) {
+	/* Use "AccessTimeNotRequested" for fewer than N recent accesses */
+	for(int i = 0; i < PBM_BUFFER_NUM_RECENT_ACCESS; ++i) {
+		stats->recent_accesses[i] = AccessTimeNotRequested;
+	}
+}
+
+void init_buffer_stats(PbmBufferDescStatsPadded * stats) {
+	SpinLockInit(&stats->stats.slock);
+	clear_buffer_stats(&stats->stats);
+}
+
+PbmBufferDescStats * get_buffer_stats(const BufferDesc *const buf) {
+	return &pbm->buffer_stats[buf->buf_id].stats;
+}
+
+void update_buffer_recent_access(PbmBufferDescStats * stats, uint64 now) {
+	static const uint64 upper_idx = PBM_BUFFER_NUM_RECENT_ACCESS - 1;
+
+	SpinLockAcquire(&stats->slock);
+
+	/* Shift everything left by 1 */
+	for (int i = 0; i < upper_idx; ++i) {
+		stats->recent_accesses[i] = stats->recent_accesses[i+1];
+	}
+
+	/* Most recent access ist stored at the end */
+	stats->recent_accesses[upper_idx] = now;
+
+	SpinLockRelease(&stats->slock);
+}
+
+uint64 est_inter_access_time(PbmBufferDescStats * stats, uint64 now, int * n_accesses) {
+	uint64 min_access = 0;
+	uint64 last_access = 0;
+	uint64 est_inter_access, t_since_last;
+	int num_accesses = PBM_BUFFER_NUM_RECENT_ACCESS;
+
+	SpinLockAcquire(&stats->slock);
+	/* Find min access and count how many times are actually valid */
+	for (int i = 0; i < PBM_BUFFER_NUM_RECENT_ACCESS; ++i) {
+		if (stats->recent_accesses[i] == AccessTimeNotRequested) {
+			--num_accesses;
+		}
+		else {
+			min_access = stats->recent_accesses[i];
+			break;
+		}
+	}
+	last_access = stats->recent_accesses[PBM_BUFFER_NUM_RECENT_ACCESS - 1];
+	SpinLockRelease(&stats->slock);
+
+	*n_accesses = num_accesses;
+
+	/* It is possible we haven't accessed the buffer enough to estimate the
+	 * average inter-access time yet.
+	 * Make sure this is signaled to caller and we don't divide by 0. */
+	if (num_accesses <= 1) {
+		return AccessTimeNotRequested;
+	}
+
+	/* Compute the average inter-access interval, and time since last access */
+	est_inter_access = (last_access - min_access) / (num_accesses - 1);
+	t_since_last = (now - last_access);
+
+	/* If we don't access the buffer for a while, apply a penalty as our estimates
+	 * may be out of date. */
+	if (t_since_last > est_inter_access) {
+		return (est_inter_access + t_since_last) / 2;
+	} else {
+		return est_inter_access;
+	}
+}
+#endif /* PBM_TRACK_STATS */
+
 
 #if PBM_EVICT_MODE == PBM_EVICT_MODE_PQ_SINGLE
 BufferDesc* PBM_EvictPage(uint32 * buf_state) {
